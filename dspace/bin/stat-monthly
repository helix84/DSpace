#!/bin/sh

###########################################################################
#
# stat-monthly
#
# Author: Richard Jones
# Created On: 25/02/2005
#
# Copyright (c) 2002, Hewlett-Packard Company and Massachusetts
# Institute of Technology.  All rights reserved.
#
# Redistribution and use in source and binary forms, with or without
# modification, are permitted provided that the following conditions are
# met:
#
# - Redistributions of source code must retain the above copyright
# notice, this list of conditions and the following disclaimer.
#
# - Redistributions in binary form must reproduce the above copyright
# notice, this list of conditions and the following disclaimer in the
# documentation and/or other materials provided with the distribution.
#
# - Neither the name of the Hewlett-Packard Company nor the name of the
# Massachusetts Institute of Technology nor the names of their
# contributors may be used to endorse or promote products derived from
# this software without specific prior written permission.
#
# THIS SOFTWARE IS PROVIDED BY THE COPYRIGHT HOLDERS AND CONTRIBUTORS
# ``AS IS'' AND ANY EXPRESS OR IMPLIED WARRANTIES, INCLUDING, BUT NOT
# LIMITED TO, THE IMPLIED WARRANTIES OF MERCHANTABILITY AND FITNESS FOR
# A PARTICULAR PURPOSE ARE DISCLAIMED. IN NO EVENT SHALL THE COPYRIGHT
# HOLDERS OR CONTRIBUTORS BE LIABLE FOR ANY DIRECT, INDIRECT,
# INCIDENTAL, SPECIAL, EXEMPLARY, OR CONSEQUENTIAL DAMAGES (INCLUDING,
# BUT NOT LIMITED TO, PROCUREMENT OF SUBSTITUTE GOODS OR SERVICES; LOSS
# OF USE, DATA, OR PROFITS; OR BUSINESS INTERRUPTION) HOWEVER CAUSED AND
# ON ANY THEORY OF LIABILITY, WHETHER IN CONTRACT, STRICT LIABILITY, OR
# TORT (INCLUDING NEGLIGENCE OR OTHERWISE) ARISING IN ANY WAY OUT OF THE
# USE OF THIS SOFTWARE, EVEN IF ADVISED OF THE POSSIBILITY OF SUCH
# DAMAGE.
###########################################################################

###########################################################################
<<<<<<< HEAD
# This script generates a report from the first of the current month to the end
# of the current month.  This is not great, and will be superceded soon
=======
# This script generates a report from the first of the current month to the
# end of the current month.  This is not great, and will be superceded soon
>>>>>>> a68d3779
###########################################################################

# Get the DSPACE/bin directory
BINDIR=`dirname $0`

$BINDIR/dsrun org.dspace.app.statistics.CreateStatReport -r stat-monthly<|MERGE_RESOLUTION|>--- conflicted
+++ resolved
@@ -41,13 +41,8 @@
 ###########################################################################
 
 ###########################################################################
-<<<<<<< HEAD
-# This script generates a report from the first of the current month to the end
-# of the current month.  This is not great, and will be superceded soon
-=======
 # This script generates a report from the first of the current month to the
 # end of the current month.  This is not great, and will be superceded soon
->>>>>>> a68d3779
 ###########################################################################
 
 # Get the DSPACE/bin directory
