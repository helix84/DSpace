/**
 * The contents of this file are subject to the license and copyright
 * detailed in the LICENSE and NOTICE files at the root of the source
 * tree and available online at
 *
 * http://www.dspace.org/license/
 */
package org.dspace.app.rest.model;

<<<<<<< HEAD
=======
import com.fasterxml.jackson.annotation.JsonIgnore;
>>>>>>> 14445d59
import com.fasterxml.jackson.annotation.JsonProperty;

/**
 * The Collection REST Resource
 *
 * @author Andrea Bollini (andrea.bollini at 4science.it)
 */
@LinksRest(links = {
        @LinkRest(
                name = CollectionRest.DEFAULT_ACCESS_CONDITIONS,
                method = "getDefaultAccessConditions"
        ),
        @LinkRest(
                name = CollectionRest.LICENSE,
                method = "getLicense"
        ),
        @LinkRest(
                name = CollectionRest.LOGO,
                method = "getLogo"
        ),
        @LinkRest(
                name = CollectionRest.MAPPED_ITEMS,
                method = "getMappedItems"
        )
})
public class CollectionRest extends DSpaceObjectRest {
    public static final String NAME = "collection";
    public static final String PLURAL_NAME = "collections";
    public static final String CATEGORY = RestAddressableModel.CORE;

<<<<<<< HEAD
    public static final String DEFAULT_ACCESS_CONDITIONS = "defaultAccessConditions";
    public static final String HARVEST = "harvester";
    public static final String LICENSE = "license";
    public static final String LOGO = "logo";
    public static final String MAPPED_ITEMS = "mappedItems";
=======
    public BitstreamRest getLogo() {
        return logo;
    }

    public void setLogo(BitstreamRest logo) {
        this.logo = logo;
    }
>>>>>>> 14445d59

    @Override
    public String getCategory() {
        return CATEGORY;
    }

    @Override
    @JsonProperty(access = JsonProperty.Access.READ_ONLY)
    public String getType() {
        return NAME;
    }
<<<<<<< HEAD
=======

>>>>>>> 14445d59
}<|MERGE_RESOLUTION|>--- conflicted
+++ resolved
@@ -7,10 +7,6 @@
  */
 package org.dspace.app.rest.model;
 
-<<<<<<< HEAD
-=======
-import com.fasterxml.jackson.annotation.JsonIgnore;
->>>>>>> 14445d59
 import com.fasterxml.jackson.annotation.JsonProperty;
 
 /**
@@ -19,10 +15,6 @@
  * @author Andrea Bollini (andrea.bollini at 4science.it)
  */
 @LinksRest(links = {
-        @LinkRest(
-                name = CollectionRest.DEFAULT_ACCESS_CONDITIONS,
-                method = "getDefaultAccessConditions"
-        ),
         @LinkRest(
                 name = CollectionRest.LICENSE,
                 method = "getLicense"
@@ -41,21 +33,10 @@
     public static final String PLURAL_NAME = "collections";
     public static final String CATEGORY = RestAddressableModel.CORE;
 
-<<<<<<< HEAD
-    public static final String DEFAULT_ACCESS_CONDITIONS = "defaultAccessConditions";
     public static final String HARVEST = "harvester";
     public static final String LICENSE = "license";
     public static final String LOGO = "logo";
     public static final String MAPPED_ITEMS = "mappedItems";
-=======
-    public BitstreamRest getLogo() {
-        return logo;
-    }
-
-    public void setLogo(BitstreamRest logo) {
-        this.logo = logo;
-    }
->>>>>>> 14445d59
 
     @Override
     public String getCategory() {
@@ -67,8 +48,4 @@
     public String getType() {
         return NAME;
     }
-<<<<<<< HEAD
-=======
-
->>>>>>> 14445d59
 }