/**
 * The contents of this file are subject to the license and copyright
 * detailed in the LICENSE and NOTICE files at the root of the source
 * tree and available online at
 *
 * http://www.dspace.org/license/
 */
package org.dspace.app.rest.repository;

import java.sql.SQLException;
import java.util.List;
import java.util.UUID;

<<<<<<< HEAD
import org.dspace.app.rest.Parameter;
import org.dspace.app.rest.SearchRestMethod;
import org.dspace.app.rest.converter.ResourcePolicyConverter;
=======
>>>>>>> 9c17f170
import org.dspace.app.rest.exception.RepositoryMethodNotImplementedException;
import org.dspace.app.rest.model.ResourcePolicyRest;
import org.dspace.authorize.ResourcePolicy;
import org.dspace.authorize.service.ResourcePolicyService;
import org.dspace.core.Constants;
import org.dspace.core.Context;
import org.dspace.eperson.EPerson;
import org.dspace.eperson.Group;
import org.dspace.eperson.service.EPersonService;
import org.dspace.eperson.service.GroupService;
import org.springframework.beans.factory.annotation.Autowired;
import org.springframework.data.domain.Page;
import org.springframework.data.domain.PageImpl;
import org.springframework.data.domain.Pageable;
import org.springframework.security.access.prepost.PreAuthorize;
import org.springframework.stereotype.Component;


/**
 * Controller for exposition of default access condition
 *
 * @author Luigi Andrea Pascarelli (luigiandrea.pascarelli at 4science.it)
 */
@Component(ResourcePolicyRest.CATEGORY + "." + ResourcePolicyRest.NAME)
public class ResourcePolicyRestRepository extends DSpaceRestRepository<ResourcePolicyRest, Integer> {

    @Autowired
    ResourcePolicyService resourcePolicyService;

<<<<<<< HEAD
    @Autowired
    ResourcePolicyConverter resourcePolicyConverter;

    @Autowired
    Utils utils;

    @Autowired
    private EPersonService epersonService;

    @Autowired
    private GroupService groupService;

=======
>>>>>>> 9c17f170
    @PreAuthorize("hasAuthority('AUTHENTICATED')")
    @Override
    public ResourcePolicyRest findOne(Context context, Integer id) {
        ResourcePolicy source = null;
        try {
            source = resourcePolicyService.find(context, id);
        } catch (SQLException e) {
            throw new RuntimeException(e.getMessage(), e);
        }
        if (source == null) {
            return null;
        }
        return converter.toRest(source, utils.obtainProjection());
    }

    @PreAuthorize("hasAuthority('AUTHENTICATED')")
    @Override
    public Page<ResourcePolicyRest> findAll(Context context, Pageable pageable) {
        throw new RepositoryMethodNotImplementedException(ResourcePolicyRest.NAME, "findAll");
    }

    @Override
    public Class<ResourcePolicyRest> getDomainClass() {
        return ResourcePolicyRest.class;
    }
<<<<<<< HEAD

    @Override
    public ResourcePolicyResource wrapResource(ResourcePolicyRest model, String... rels) {
        return new ResourcePolicyResource(model, utils, rels);
    }

    @PreAuthorize("hasAuthority('AUTHENTICATED')")
    @SearchRestMethod(name = "resource")
    public Page<ResourcePolicyRest> resource(@Parameter(value = "uuid", required = true) UUID resourceUuid,
                                      @Parameter(value = "action", required = false) String action, Pageable pageable) {

        List<ResourcePolicy> resourcePolisies = null;
        int total = 0;
        try {
            Context context = obtainContext();
            if (action != null) {
                int actionId = Constants.getActionID(action);
                resourcePolisies = resourcePolicyService.searchByResouceUuidAndActionId(context, resourceUuid, actionId,
                        pageable.getOffset(), pageable.getOffset() + pageable.getPageSize());
                total = resourcePolicyService.searchCountByResouceAndAction(context, resourceUuid, actionId);
            } else {
                resourcePolisies = resourcePolicyService.searchByResouceUuid(context, resourceUuid,
                        pageable.getOffset(), pageable.getOffset() + pageable.getPageSize());
                total = resourcePolicyService.searchCountByResourceUuid(context, resourceUuid);
            }
        } catch (SQLException e) {
            throw new RuntimeException(e.getMessage(), e);
        }
        Page<ResourcePolicyRest> page = new PageImpl<ResourcePolicy>(resourcePolisies, pageable, total)
                .map(resourcePolicyConverter);
        return page;
    }

    @PreAuthorize("hasAuthority('AUTHENTICATED')")
    @SearchRestMethod(name = "eperson")
    public Page<ResourcePolicyRest> eperson(@Parameter(value = "uuid", required = true) UUID epersonUuid,
                                @Parameter(value = "resource", required = false) UUID resourceUuid, Pageable pageable) {

        List<ResourcePolicy> resourcePolisies = null;
        int total = 0;
        try {
            Context context = obtainContext();
            EPerson eperson = epersonService.find(context, epersonUuid);
            if (eperson == null) {
                return null;
            }
            if (resourceUuid != null) {
                resourcePolisies = resourcePolicyService.searchByEPersonAndResourceUuid(context, eperson, resourceUuid,
                                   pageable.getOffset(), pageable.getOffset() + pageable.getPageSize());
                total = resourcePolicyService.searchCountResourcePolicies(context, resourceUuid, eperson);
            } else {
                resourcePolisies = resourcePolicyService.findByEPerson(context, eperson, pageable.getOffset(),
                        pageable.getOffset() + pageable.getPageSize());
                total = resourcePolicyService.searchCountEPerson(context, eperson);
            }
        } catch (SQLException e) {
            throw new RuntimeException(e.getMessage(), e);
        }
        Page<ResourcePolicyRest> page = new PageImpl<ResourcePolicy>(resourcePolisies, pageable, total)
                .map(resourcePolicyConverter);
        return page;
    }

    @PreAuthorize("hasAuthority('AUTHENTICATED')")
    @SearchRestMethod(name = "group")
    public Page<ResourcePolicyRest> group(@Parameter(value = "uuid", required = true) UUID groupUuid,
                                @Parameter(value = "resource", required = false) UUID resourceUuid, Pageable pageable) {

        List<ResourcePolicy> resourcePolisies = null;
        int total = 0;
        try {
            Context context = obtainContext();
            Group group = groupService.find(context, groupUuid);
            if (group == null) {
                return null;
            }
            if (resourceUuid != null) {
                resourcePolisies = resourcePolicyService.searchByGroupAndResourceUuid(context, group, resourceUuid,
                        pageable.getOffset(), pageable.getOffset() + pageable.getPageSize());
                total = resourcePolicyService.searchCountByGroupAndResourceUuid(context, group, resourceUuid);
            } else {
                resourcePolisies = resourcePolicyService.searchByGroup(context, group, pageable.getOffset(),
                        pageable.getOffset() + pageable.getPageSize());
                total = resourcePolicyService.searchCountResourcePolicyOfGroup(context, group);
            }

        } catch (SQLException e) {
            throw new RuntimeException(e.getMessage(), e);
        }
        Page<ResourcePolicyRest> page = new PageImpl<ResourcePolicy>(resourcePolisies, pageable, total)
                .map(resourcePolicyConverter);
        return page;
    }
=======
>>>>>>> 9c17f170
}<|MERGE_RESOLUTION|>--- conflicted
+++ resolved
@@ -11,14 +11,11 @@
 import java.util.List;
 import java.util.UUID;
 
-<<<<<<< HEAD
 import org.dspace.app.rest.Parameter;
 import org.dspace.app.rest.SearchRestMethod;
-import org.dspace.app.rest.converter.ResourcePolicyConverter;
-=======
->>>>>>> 9c17f170
 import org.dspace.app.rest.exception.RepositoryMethodNotImplementedException;
 import org.dspace.app.rest.model.ResourcePolicyRest;
+import org.dspace.app.rest.utils.Utils;
 import org.dspace.authorize.ResourcePolicy;
 import org.dspace.authorize.service.ResourcePolicyService;
 import org.dspace.core.Constants;
@@ -29,7 +26,6 @@
 import org.dspace.eperson.service.GroupService;
 import org.springframework.beans.factory.annotation.Autowired;
 import org.springframework.data.domain.Page;
-import org.springframework.data.domain.PageImpl;
 import org.springframework.data.domain.Pageable;
 import org.springframework.security.access.prepost.PreAuthorize;
 import org.springframework.stereotype.Component;
@@ -46,10 +42,6 @@
     @Autowired
     ResourcePolicyService resourcePolicyService;
 
-<<<<<<< HEAD
-    @Autowired
-    ResourcePolicyConverter resourcePolicyConverter;
-
     @Autowired
     Utils utils;
 
@@ -59,8 +51,6 @@
     @Autowired
     private GroupService groupService;
 
-=======
->>>>>>> 9c17f170
     @PreAuthorize("hasAuthority('AUTHENTICATED')")
     @Override
     public ResourcePolicyRest findOne(Context context, Integer id) {
@@ -86,12 +76,6 @@
     public Class<ResourcePolicyRest> getDomainClass() {
         return ResourcePolicyRest.class;
     }
-<<<<<<< HEAD
-
-    @Override
-    public ResourcePolicyResource wrapResource(ResourcePolicyRest model, String... rels) {
-        return new ResourcePolicyResource(model, utils, rels);
-    }
 
     @PreAuthorize("hasAuthority('AUTHENTICATED')")
     @SearchRestMethod(name = "resource")
@@ -115,9 +99,9 @@
         } catch (SQLException e) {
             throw new RuntimeException(e.getMessage(), e);
         }
-        Page<ResourcePolicyRest> page = new PageImpl<ResourcePolicy>(resourcePolisies, pageable, total)
-                .map(resourcePolicyConverter);
-        return page;
+ //    Page<ResourcePolicyRest> page = new PageImpl<ResourcePolicy>(resourcePolisies, pageable, total)
+//              .map(resourcePolicyConverter);
+        return converter.toRestPage(resourcePolisies, pageable, total, utils.obtainProjection(true));
     }
 
     @PreAuthorize("hasAuthority('AUTHENTICATED')")
@@ -145,9 +129,9 @@
         } catch (SQLException e) {
             throw new RuntimeException(e.getMessage(), e);
         }
-        Page<ResourcePolicyRest> page = new PageImpl<ResourcePolicy>(resourcePolisies, pageable, total)
-                .map(resourcePolicyConverter);
-        return page;
+   //     Page<ResourcePolicyRest> page = new PageImpl<ResourcePolicy>(resourcePolisies, pageable, total)
+  //              .map(resourcePolicyConverter);
+        return converter.toRestPage(resourcePolisies, pageable, total, utils.obtainProjection(true));
     }
 
     @PreAuthorize("hasAuthority('AUTHENTICATED')")
@@ -176,10 +160,8 @@
         } catch (SQLException e) {
             throw new RuntimeException(e.getMessage(), e);
         }
-        Page<ResourcePolicyRest> page = new PageImpl<ResourcePolicy>(resourcePolisies, pageable, total)
-                .map(resourcePolicyConverter);
-        return page;
+//        Page<ResourcePolicyRest> page = new PageImpl<ResourcePolicy>(resourcePolisies, pageable, total)
+//                .map(resourcePolicyConverter);
+        return converter.toRestPage(resourcePolisies, pageable, total, utils.obtainProjection(true));
     }
-=======
->>>>>>> 9c17f170
 }