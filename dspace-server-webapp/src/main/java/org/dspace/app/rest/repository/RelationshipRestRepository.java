/**
 * The contents of this file are subject to the license and copyright
 * detailed in the LICENSE and NOTICE files at the root of the source
 * tree and available online at
 *
 * http://www.dspace.org/license/
 */
package org.dspace.app.rest.repository;

import java.io.IOException;
import java.sql.SQLException;
import java.util.LinkedList;
import java.util.List;
import java.util.UUID;
import javax.servlet.http.HttpServletRequest;

import com.fasterxml.jackson.databind.JsonNode;
import com.fasterxml.jackson.databind.ObjectMapper;
import org.apache.log4j.Logger;
import org.dspace.app.rest.Parameter;
import org.dspace.app.rest.SearchRestMethod;
import org.dspace.app.rest.converter.RelationshipConverter;
import org.dspace.app.rest.converter.RelationshipTypeConverter;
import org.dspace.app.rest.exception.RepositoryMethodNotImplementedException;
import org.dspace.app.rest.exception.UnprocessableEntityException;
import org.dspace.app.rest.model.RelationshipRest;
import org.dspace.app.rest.model.hateoas.DSpaceResource;
import org.dspace.app.rest.model.hateoas.RelationshipResource;
import org.dspace.authorize.AuthorizeException;
import org.dspace.authorize.service.AuthorizeService;
import org.dspace.content.DSpaceObject;
import org.dspace.content.Item;
import org.dspace.content.Relationship;
import org.dspace.content.RelationshipType;
import org.dspace.content.service.ItemService;
import org.dspace.content.service.RelationshipService;
import org.dspace.content.service.RelationshipTypeService;
import org.dspace.core.Constants;
import org.dspace.core.Context;
import org.dspace.eperson.EPerson;
import org.springframework.beans.factory.annotation.Autowired;
import org.springframework.data.domain.Page;
import org.springframework.data.domain.Pageable;
import org.springframework.data.rest.webmvc.ResourceNotFoundException;
import org.springframework.security.access.AccessDeniedException;
import org.springframework.stereotype.Component;

/**
 * This is the repository that is responsible to manage Relationship Rest objects
 */
@Component(RelationshipRest.CATEGORY + "." + RelationshipRest.NAME)
public class RelationshipRestRepository extends DSpaceRestRepository<RelationshipRest, Integer> {

    private static final Logger log = Logger.getLogger(RelationshipRestRepository.class);


    @Autowired
    private ItemService itemService;

    @Autowired
    private RelationshipService relationshipService;

    @Autowired
    private RelationshipTypeService relationshipTypeService;

    @Autowired
    private RelationshipConverter relationshipConverter;

    @Autowired
    private RelationshipTypeConverter relationshipTypeConverter;

    @Autowired
    private AuthorizeService authorizeService;


    public RelationshipRest findOne(Context context, Integer integer) {
        try {
            return relationshipConverter.fromModel(relationshipService.find(context, integer));
        } catch (SQLException e) {
            throw new RuntimeException(e.getMessage(), e);
        }
    }

    public Page<RelationshipRest> findAll(Context context, Pageable pageable) {
        List<Relationship> relationships = null;
        try {
            relationships = relationshipService.findAll(context);
        } catch (SQLException e) {
            throw new RuntimeException(e.getMessage(), e);
        }
        Page<RelationshipRest> page = utils.getPage(relationships, pageable).map(relationshipConverter);
        return page;
    }

    public Class<RelationshipRest> getDomainClass() {
        return RelationshipRest.class;
    }

    public DSpaceResource<RelationshipRest> wrapResource(RelationshipRest model, String... rels) {
        return new RelationshipResource(model, utils, rels);
    }

    @Override
    protected RelationshipRest createAndReturn(Context context, List<String> stringList)
        throws AuthorizeException, SQLException, RepositoryMethodNotImplementedException {

        HttpServletRequest req = getRequestService().getCurrentRequest().getHttpServletRequest();
        List<DSpaceObject> list = utils.constructDSpaceObjectList(context, stringList);
        if (list.size() == 2 && list.get(0).getType() == Constants.ITEM && list.get(1).getType() == Constants.ITEM) {
            Item leftItem = (Item) list.get(0);
            Item rightItem = (Item) list.get(1);
            RelationshipType relationshipType = relationshipTypeService
                .find(context, Integer.parseInt(req.getParameter("relationshipType")));

            String leftwardValue = req.getParameter("leftwardValue");
            String rightwardValue = req.getParameter("rightwardValue");

            EPerson ePerson = context.getCurrentUser();
            if (authorizeService.authorizeActionBoolean(context, leftItem, Constants.WRITE) ||
                authorizeService.authorizeActionBoolean(context, rightItem, Constants.WRITE)) {
                Relationship relationship = relationshipService.create(context, leftItem, rightItem,
<<<<<<< HEAD
                                                                       relationshipType, -1, -1);
=======
                    relationshipType, 0, 0, leftwardValue, rightwardValue);
>>>>>>> a5d4924c
                // The above if check deals with the case that a Relationship can be created if the user has write
                // rights on one of the two items. The following updateItem calls can however call the
                // ItemService.update() functions which would fail if the user doesn't have permission on both items.
                // Since we allow this creation to happen under these circumstances, we need to turn off the
                // authorization system here so that this failure doesn't happen when the items need to be update
                context.turnOffAuthorisationSystem();
                relationshipService.updateItem(context, relationship.getLeftItem());
                relationshipService.updateItem(context, relationship.getRightItem());
                context.restoreAuthSystemState();
                return relationshipConverter.fromModel(relationship);
            } else {
                throw new AccessDeniedException("You do not have write rights on this relationship's items");
            }
        } else {
            throw new UnprocessableEntityException("The given items in the request were not valid items");
        }


    }

    /**
     * Method to replace either the right or left item of a relationship with a given new item
     * Called by request mappings in RelationshipRestController
     * - For replace right item (itemToReplaceIsRight = true)
     *      => Newly proposed changed relationship: left = old-left; right = new-item
     * - For replace left item (itemToReplaceIsRight = false)
     *      => Newly proposed changed relationship: left = new-item; right = old-right
     * @param context
     * @param contextPath           What API call was made to get here
     * @param id                    ID of the relationship we wish to modify
     * @param stringList            Item to replace either right or left item of relationship with
     * @param itemToReplaceIsRight  Boolean to decide whether to replace right item (true) or left item (false)
     * @return  The (modified) relationship
     * @throws SQLException
     */
    public RelationshipRest put(Context context, String contextPath, Integer id, List<String> stringList,
                                Boolean itemToReplaceIsRight) throws SQLException {

        Relationship relationship;
        try {
            relationship = relationshipService.find(context, id);
        } catch (SQLException e) {
            throw new ResourceNotFoundException(contextPath + " with id: " + id + " not found");
        }
        if (relationship == null) {
            throw new ResourceNotFoundException(contextPath + " with id: " + id + " not found");
        }
        List<DSpaceObject> dSpaceObjects = utils.constructDSpaceObjectList(context, stringList);
        if (dSpaceObjects.size() == 1 && dSpaceObjects.get(0).getType() == Constants.ITEM) {

            Item replacementItemInRelationship = (Item) dSpaceObjects.get(0);
            Item leftItem;
            Item rightItem;
            if (itemToReplaceIsRight) {
                leftItem = relationship.getLeftItem();
                rightItem = replacementItemInRelationship;
            } else {
                leftItem = replacementItemInRelationship;
                rightItem = relationship.getRightItem();
            }

            if (isAllowedToModifyRelationship(context, relationship, leftItem, rightItem)) {
                relationship.setLeftItem(leftItem);
                relationship.setRightItem(rightItem);

                try {
                    relationshipService.updatePlaceInRelationship(context, relationship);
                    relationshipService.update(context, relationship);
                    context.commit();
                    context.reloadEntity(relationship);
                } catch (AuthorizeException e) {
                    throw new AccessDeniedException("You do not have write rights on this relationship's items");
                }

                return relationshipConverter.fromModel(relationship);
            } else {
                throw new AccessDeniedException("You do not have write rights on this relationship's items");
            }
        } else {
            throw new UnprocessableEntityException("The given items in the request were not valid");
        }

    }

    /**
     * Method to replace the metadata of a relationship (the left/right places and the leftward/rightward labels)
     * @param context     the dspace context
     * @param request
     * @param apiCategory the API category e.g. "api"
     * @param model       the DSpace model e.g. "metadatafield"
     * @param id          the ID of the target REST object
     * @param jsonNode    the part of the request body representing the updated rest object
     * @return
     * @throws RepositoryMethodNotImplementedException
     * @throws SQLException
     * @throws AuthorizeException
     */
    @Override
    protected RelationshipRest put(Context context, HttpServletRequest request, String apiCategory, String model,
                                   Integer id, JsonNode jsonNode)
        throws RepositoryMethodNotImplementedException, SQLException, AuthorizeException {

        Relationship relationship;
        try {
            relationship = relationshipService.find(context, id);
        } catch (SQLException e) {
            throw new ResourceNotFoundException("Relationship" + " with id: " + id + " not found");
        }

        if (relationship == null) {
            throw new ResourceNotFoundException("Relationship" + " with id: " + id + " not found");
        }

        try {

            RelationshipRest relationshipRest;

            try {
                relationshipRest = new ObjectMapper().readValue(jsonNode.toString(), RelationshipRest.class);
            } catch (IOException e) {
                throw new UnprocessableEntityException("Error parsing request body: " + e.toString());
            }

            relationship.setLeftwardValue(relationshipRest.getLeftwardValue());
            relationship.setRightwardValue(relationshipRest.getRightwardValue());

            if (jsonNode.hasNonNull("rightPlace")) {
                relationship.setRightPlace(relationshipRest.getRightPlace());
            }

            if (jsonNode.hasNonNull("leftPlace")) {
                relationship.setRightPlace(relationshipRest.getLeftPlace());
            }

            relationshipService.update(context, relationship);
            context.commit();
            context.reloadEntity(relationship);

            return relationshipConverter.fromModel(relationship);
        } catch (AuthorizeException e) {
            throw new AccessDeniedException("You do not have write rights on this relationship's metadata");
        }
    }

    /**
     * This method will check with the current user has write rights on both one of the original items and one of the
     * new items for the relationship.
     * @param context       The relevant DSpace context
     * @param relationship  The relationship to be checked on
     * @param leftItem      The new left Item
     * @param rightItem     The new right Item
     * @return A boolean indicating whether the user is allowed or not
     * @throws SQLException If something goes wrong
     */
    private boolean isAllowedToModifyRelationship(Context context, Relationship relationship, Item leftItem,
                                                  Item rightItem) throws SQLException {
        return (authorizeService.authorizeActionBoolean(context, leftItem, Constants.WRITE) ||
            authorizeService.authorizeActionBoolean(context, rightItem, Constants.WRITE)) &&
            (authorizeService.authorizeActionBoolean(context, relationship.getLeftItem(), Constants.WRITE) ||
                authorizeService.authorizeActionBoolean(context, relationship.getRightItem(), Constants.WRITE)
            );
    }

    @Override
    protected void delete(Context context, Integer id) throws AuthorizeException {
        Relationship relationship = null;
        try {
            relationship = relationshipService.find(context, id);
            if (relationship != null) {
                try {
                    relationshipService.delete(context, relationship);
                } catch (AuthorizeException e) {
                    throw new AccessDeniedException("You do not have write rights on this relationship's items");
                }
            }
        } catch (SQLException e) {
            log.error("Error deleting Relationship specified by ID:" + id, e);
        }
    }

    /**
     * This method will find all the Relationship objects that a RelationshipType that corresponds to the given Label
     * It's also possible to pass a DSO along to this method with a parameter which will only return Relationship
     * objects that have this DSO as leftItem or rightItem.
     * This endpoint is paginated
     *
     * @param label     The label of a RelationshipType which the Relationships must have if they're to be returned
     * @param dsoId     The dsoId of the object that has to be a leftItem or rightItem if this parameter is present
     * @param pageable  The page object
     * @return          A page with all the RelationshipRest objects that correspond to the constraints
     * @throws SQLException If something goes wrong
     */
    @SearchRestMethod(name = "byLabel")
    public Page<RelationshipRest> findByLabel(@Parameter(value = "label", required = true) String label,
                                              @Parameter(value = "dso", required = false) UUID dsoId,
                                              Pageable pageable) throws SQLException {

        Context context = obtainContext();

        List<RelationshipType> relationshipTypeList =
            relationshipTypeService.findByLeftwardOrRightwardTypeName(context, label);
        List<Relationship> relationships = new LinkedList<>();
        if (dsoId != null) {

            Item item = itemService.find(context, dsoId);

            if (item == null) {
                throw new ResourceNotFoundException("The request DSO with id: " + dsoId + " was not found");
            }
            for (RelationshipType relationshipType : relationshipTypeList) {
                relationships.addAll(relationshipService.findByItemAndRelationshipType(context,
                                                                                       item, relationshipType));
            }
        } else {
            for (RelationshipType relationshipType : relationshipTypeList) {
                relationships.addAll(relationshipService.findByRelationshipType(context, relationshipType));
            }
        }

        Page<RelationshipRest> page = utils.getPage(relationships, pageable).map(relationshipConverter);
        return page;

    }
}<|MERGE_RESOLUTION|>--- conflicted
+++ resolved
@@ -119,11 +119,7 @@
             if (authorizeService.authorizeActionBoolean(context, leftItem, Constants.WRITE) ||
                 authorizeService.authorizeActionBoolean(context, rightItem, Constants.WRITE)) {
                 Relationship relationship = relationshipService.create(context, leftItem, rightItem,
-<<<<<<< HEAD
-                                                                       relationshipType, -1, -1);
-=======
-                    relationshipType, 0, 0, leftwardValue, rightwardValue);
->>>>>>> a5d4924c
+                                                                       relationshipType, -1, -1, leftwardValue, rightwardValue);
                 // The above if check deals with the case that a Relationship can be created if the user has write
                 // rights on one of the two items. The following updateItem calls can however call the
                 // ItemService.update() functions which would fail if the user doesn't have permission on both items.
