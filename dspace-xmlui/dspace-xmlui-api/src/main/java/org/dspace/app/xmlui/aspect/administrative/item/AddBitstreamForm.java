--- conflicted
+++ resolved
@@ -136,20 +136,6 @@
             if (bundleCount == 0) {
                 button.setDisabled();
             }
-<<<<<<< HEAD
-
-            actions.addButton("submit_cancel").setValue(T_submit_cancel);
-
-            div.addHidden("administrative-continue").setValue(knot.getId());
-        }
-	
-	/**
-         * Add the bundleName to the list of bundles available to submit to. 
-         * Performs an authorization check that the current user has privileges 
-         * @param item DSO item being evaluated
-         * @param select DRI wing select box that is being added to
-         * @param bundleName 
-=======
 
             actions.addButton("submit_cancel").setValue(T_submit_cancel);
 
@@ -162,7 +148,6 @@
          * @param item DSO item being evaluated
          * @param select DRI wing select box that is being added to
          * @param bundleName
->>>>>>> 37a6f5e8
          * @return boolean indicating whether user can upload to bundle
          * @throws SQLException
          * @throws WingException
@@ -197,9 +182,5 @@
             select.addOption(bundleName, message("xmlui.administrative.item.AddBitstreamForm.bundle." + bundleName));
             return true;
         }
-<<<<<<< HEAD
-	
-=======
 
->>>>>>> 37a6f5e8
 }