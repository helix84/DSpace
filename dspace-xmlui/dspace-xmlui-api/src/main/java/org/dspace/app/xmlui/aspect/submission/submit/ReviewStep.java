/*
 * ReviewStep.java
 *
 * Version: $Revision$
 *
 * Date: $Date$
 *
 * Copyright (c) 2002, Hewlett-Packard Company and Massachusetts
 * Institute of Technology.  All rights reserved.
 *
 * Redistribution and use in source and binary forms, with or without
 * modification, are permitted provided that the following conditions are
 * met:
 *
 * - Redistributions of source code must retain the above copyright
 * notice, this list of conditions and the following disclaimer.
 *
 * - Redistributions in binary form must reproduce the above copyright
 * notice, this list of conditions and the following disclaimer in the
 * documentation and/or other materials provided with the distribution.
 *
 * - Neither the name of the Hewlett-Packard Company nor the name of the
 * Massachusetts Institute of Technology nor the names of their
 * contributors may be used to endorse or promote products derived from
 * this software without specific prior written permission.
 *
 * THIS SOFTWARE IS PROVIDED BY THE COPYRIGHT HOLDERS AND CONTRIBUTORS
 * ``AS IS'' AND ANY EXPRESS OR IMPLIED WARRANTIES, INCLUDING, BUT NOT
 * LIMITED TO, THE IMPLIED WARRANTIES OF MERCHANTABILITY AND FITNESS FOR
 * A PARTICULAR PURPOSE ARE DISCLAIMED. IN NO EVENT SHALL THE COPYRIGHT
 * HOLDERS OR CONTRIBUTORS BE LIABLE FOR ANY DIRECT, INDIRECT,
 * INCIDENTAL, SPECIAL, EXEMPLARY, OR CONSEQUENTIAL DAMAGES (INCLUDING,
 * BUT NOT LIMITED TO, PROCUREMENT OF SUBSTITUTE GOODS OR SERVICES; LOSS
 * OF USE, DATA, OR PROFITS; OR BUSINESS INTERRUPTION) HOWEVER CAUSED AND
 * ON ANY THEORY OF LIABILITY, WHETHER IN CONTRACT, STRICT LIABILITY, OR
 * TORT (INCLUDING NEGLIGENCE OR OTHERWISE) ARISING IN ANY WAY OUT OF THE
 * USE OF THIS SOFTWARE, EVEN IF ADVISED OF THE POSSIBILITY OF SUCH
 * DAMAGE.
 */
package org.dspace.app.xmlui.aspect.submission.submit;

import org.apache.avalon.framework.parameters.Parameters;
import org.apache.cocoon.ProcessingException;
import org.apache.cocoon.environment.SourceResolver;
import org.apache.log4j.Logger;
import org.dspace.app.util.SubmissionConfig;
import org.dspace.app.util.SubmissionStepConfig;
import org.dspace.app.xmlui.aspect.submission.AbstractStep;
import org.dspace.app.xmlui.aspect.submission.AbstractSubmissionStep;
import org.dspace.app.xmlui.aspect.submission.FlowUtils;
import org.dspace.app.xmlui.utils.UIException;
import org.dspace.app.xmlui.wing.Message;
import org.dspace.app.xmlui.wing.WingException;
import org.dspace.app.xmlui.wing.element.Body;
import org.dspace.app.xmlui.wing.element.Division;
import org.dspace.app.xmlui.wing.element.List;
import org.dspace.authorize.AuthorizeException;
import org.dspace.content.Collection;
import org.dspace.submit.step.UploadStep;
import org.dspace.uri.IdentifierService;
import org.xml.sax.SAXException;

import java.io.IOException;
import java.sql.SQLException;
import java.util.Map;
import java.util.Set;

/**
 * This is a step of the item submission processes. This is where the user
 * reviews everything they have entered about the item up to this point.
 * <P>
 * This step is dynamic, since when using the Configurable Submission
 * it is unknown what steps are available and in what order.
 * <P>
 * This step builds a form with which consists of a separate section
 * for each step which implements the "addReviewSection()" method
 * of AbstractSubmissionStep class.
 * 
 * @author Scott Phillips
 * @author Tim Donohue (updated for Configurable Submission)
 */
public class ReviewStep extends AbstractSubmissionStep
{

	/** Language Strings **/
    protected static final Message T_head = 
        message("xmlui.Submission.submit.ReviewStep.head");
    protected static final Message T_yes = 
        message("xmlui.Submission.submit.ReviewStep.yes");
    protected static final Message T_no = 
        message("xmlui.Submission.submit.ReviewStep.no");
    protected static final Message T_submit_jump = 
        message("xmlui.Submission.submit.ReviewStep.submit_jump");
    protected static final Message T_no_metadata = 
        message("xmlui.Submission.submit.ReviewStep.no_metadata");
    protected static final Message T_unknown = 
        message("xmlui.Submission.submit.ReviewStep.unknown");
    protected static final Message T_known = 
        message("xmlui.Submission.submit.ReviewStep.known");
    protected static final Message T_supported = 
        message("xmlui.Submission.submit.ReviewStep.supported");

    
     /* The SourceResolver used to setup this class */
    private SourceResolver resolver;
    
    /* The source string used to setup this class */
    private String src;
    
    /** log4j logger */
    private static Logger log = Logger.getLogger(UploadStep.class);

    
	/**
	 * Establish our required parameters, abstractStep will enforce these.
	 */
	public ReviewStep()
	{
		this.requireSubmission = true;
		this.requireStep = true;
	}
   
    /**
     * Save these setup parameters, to use for loading up
     * the previous step's review information
     */
    public void setup(SourceResolver resolver, Map objectModel, String src, Parameters parameters) 
    throws ProcessingException, SAXException, IOException
    { 
        super.setup(resolver,objectModel,src,parameters);

        this.resolver = resolver;
        this.src = src;
    }
        
	public void addBody(Body body) throws SAXException, WingException,
	UIException, SQLException, IOException, AuthorizeException
	{
		// Get actionable URL
		Collection collection = submission.getCollection();
<<<<<<< HEAD
		String actionURL = IdentifierService.getURL(collection).toString() + "/submit/" + knot.getId() + ".continue";
		
=======
		String actionURL = contextPath + "/handle/"+collection.getHandle() + "/submit/" + knot.getId() + ".continue";

>>>>>>> a68d3779
        SubmissionConfig subConfig = submissionInfo.getSubmissionConfig();
        
        //Part A:
        // Build the main Review Form!
        Division div = body.addInteractiveDivision("submit-upload", actionURL, Division.METHOD_POST, "primary submission");
        div.setHead(T_submission_head);
        addSubmissionProgressList(div);
        
        List review = div.addList("submit-review", List.TYPE_FORM);
        review.setHead(T_head); 
        
        // Part B:
        // Add review section for each step
        
        //get a list of all pages in progress bar
        //(this is to ensure we are no looping through non-interactive steps)
        Set submissionPagesSet = submissionInfo.getProgressBarInfo().keySet();
        String[] submissionPages = (String[]) submissionPagesSet.toArray(new String[submissionPagesSet.size()]);
        
        //loop through each page in progress bar,
        //adding each as a separate section to the review form
        for(int i=0; i<submissionPages.length; i++)
        {
            double currentStepAndPage = Double.valueOf(submissionPages[i]).doubleValue();
            
            //If the step we are looking at is this current
            // Review/Verify step, exit the for loop,
            // since we have completed all steps up to this one!
            if(currentStepAndPage==this.stepAndPage)
            {
                break;
            }
            
            //load up step configuration
            SubmissionStepConfig stepConfig = subConfig.getStep(FlowUtils.getStep(currentStepAndPage));
            
            //load the step's XML-UI Class
            AbstractStep stepUIClass = loadXMLUIClass(stepConfig.getXMLUIClassName());
            
            try
            {
                //initialize this class (with proper step parameter)
                parameters.setParameter("step", Double.toString(currentStepAndPage));
                stepUIClass.setup(resolver, objectModel, src, parameters);
            }
            catch(Exception e)
            {
                throw new UIException("Unable to initialize AbstractStep identified by " 
                                        + stepConfig.getXMLUIClassName() + ":", e);
            }
            
            //If this stepUIClass is not a value AbstractSubmissionStep,
            //we will be unable to display its review information!
            if(stepUIClass instanceof AbstractSubmissionStep)
            {
                //add the Review section for this step, 
                //and return a reference to that newly created step section
                List stepSection = ((AbstractSubmissionStep) stepUIClass).addReviewSection(review);
                
                //as long as this step has something to review
                if(stepSection!=null)
                {    
                    //add a Jump To button for this section
                    addJumpButton(stepSection, T_submit_jump, currentStepAndPage);
                }
            }
            else
            {
                //Log a warning that this step cannot be reviewed!
                log.warn("The Step represented by " + stepConfig.getXMLUIClassName() + " is not a valid AbstractSubmissionStep, so it cannot be reviewed during the ReviewStep!");
            }   
        }
        
      
		// Part C:
        // add standard control/paging buttons
<<<<<<< HEAD
        addControlButtons(review);
=======
        addControlButtons(review); 
>>>>>>> a68d3779
	}

    /** 
     * Each submission step must define its own information to be reviewed
     * during the final Review/Verify Step in the submission process.
     * <P>
     * The information to review should be tacked onto the passed in 
     * List object.
     * <P>
     * NOTE: To remain consistent across all Steps, you should first
     * add a sub-List object (with this step's name as the heading),
     * by using a call to reviewList.addList().   This sublist is
     * the list you return from this method!
     * 
     * @param reviewList
     *      The List to which all reviewable information should be added
     * @return 
     *      The new sub-List object created by this step, which contains
     *      all the reviewable information.  If this step has nothing to
     *      review, then return null!   
     */
    public List addReviewSection(List reviewList) throws SAXException,
        WingException, UIException, SQLException, IOException,
        AuthorizeException
    {
        //Review step cannot review itself :)
        return null;
    }
    

	/**
	 * Recycle
	 */
	public void recycle() 
	{
		super.recycle();
	}
    
    
    /** 
     * Loads the specified XML-UI class
     * which will generate the review information
     * for a given step
     * 
     * @return AbstractStep which references
     *          the XML-UI Class
     */
    private AbstractStep loadXMLUIClass(String transformerClassName) 
        throws UIException
    {
        try
        {
            //retrieve an instance of the transformer class
            ClassLoader loader = this.getClass().getClassLoader();
            Class stepClass = loader
                    .loadClass(transformerClassName);
    
            // this XML-UI class *must* be a valid AbstractStep, 
            // or else we'll have problems here
            return (AbstractStep) stepClass
                        .newInstance();
        }
        catch(ClassNotFoundException cnfe)
        {
            //means that we couldn't find a class by the given name
            throw new UIException("Class Not Found: " + transformerClassName, cnfe);
        }
        catch(Exception e)
        {
            //means we couldn't instantiate the class as an AbstractStep
            throw new UIException("Unable to instantiate class " + transformerClassName + ". " +
                                          "Please make sure it extends org.dspace.app.xmlui.submission.AbstractSubmissionStep!", e);
        }
    }
    
}<|MERGE_RESOLUTION|>--- conflicted
+++ resolved
@@ -39,16 +39,21 @@
  */
 package org.dspace.app.xmlui.aspect.submission.submit;
 
+import java.io.IOException;
+import java.sql.SQLException;
+import java.util.Map;
+import java.util.Set;
+
 import org.apache.avalon.framework.parameters.Parameters;
 import org.apache.cocoon.ProcessingException;
 import org.apache.cocoon.environment.SourceResolver;
 import org.apache.log4j.Logger;
 import org.dspace.app.util.SubmissionConfig;
 import org.dspace.app.util.SubmissionStepConfig;
+import org.dspace.app.xmlui.utils.UIException;
 import org.dspace.app.xmlui.aspect.submission.AbstractStep;
 import org.dspace.app.xmlui.aspect.submission.AbstractSubmissionStep;
 import org.dspace.app.xmlui.aspect.submission.FlowUtils;
-import org.dspace.app.xmlui.utils.UIException;
 import org.dspace.app.xmlui.wing.Message;
 import org.dspace.app.xmlui.wing.WingException;
 import org.dspace.app.xmlui.wing.element.Body;
@@ -57,13 +62,7 @@
 import org.dspace.authorize.AuthorizeException;
 import org.dspace.content.Collection;
 import org.dspace.submit.step.UploadStep;
-import org.dspace.uri.IdentifierService;
 import org.xml.sax.SAXException;
-
-import java.io.IOException;
-import java.sql.SQLException;
-import java.util.Map;
-import java.util.Set;
 
 /**
  * This is a step of the item submission processes. This is where the user
@@ -138,13 +137,8 @@
 	{
 		// Get actionable URL
 		Collection collection = submission.getCollection();
-<<<<<<< HEAD
-		String actionURL = IdentifierService.getURL(collection).toString() + "/submit/" + knot.getId() + ".continue";
-		
-=======
 		String actionURL = contextPath + "/handle/"+collection.getHandle() + "/submit/" + knot.getId() + ".continue";
 
->>>>>>> a68d3779
         SubmissionConfig subConfig = submissionInfo.getSubmissionConfig();
         
         //Part A:
@@ -221,11 +215,7 @@
       
 		// Part C:
         // add standard control/paging buttons
-<<<<<<< HEAD
-        addControlButtons(review);
-=======
         addControlButtons(review); 
->>>>>>> a68d3779
 	}
 
     /** 
