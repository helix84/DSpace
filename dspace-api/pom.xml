<project xmlns="http://maven.apache.org/POM/4.0.0" xmlns:xsi="http://www.w3.org/2001/XMLSchema-instance" xsi:schemaLocation="http://maven.apache.org/POM/4.0.0 http://maven.apache.org/maven-v4_0_0.xsd">
    <modelVersion>4.0.0</modelVersion>
    <groupId>org.dspace</groupId>
    <artifactId>dspace-api</artifactId>
    <name>DSpace Kernel :: API and Implementation</name>
    <description>DSpace core data model and service APIs.</description>

    <!--
       A Parent POM that Maven inherits DSpace Defaults
       POM attributes from.
    -->
    <parent>
        <groupId>org.dspace</groupId>
        <artifactId>dspace-parent</artifactId>
        <version>7.0-SNAPSHOT</version>
        <relativePath>..</relativePath>
    </parent>

    <properties>
        <!-- This is the path to the root [dspace-src] directory. -->
        <root.basedir>${basedir}/..</root.basedir>
    </properties>

    <!--
       Runtime and Compile Time dependencies for DSpace.
    -->
    <build>
        <resources>
            <resource>
                <directory>src/main/resources</directory>
                <includes>
                    <include>maven.properties</include>
                    <include>scm.properties</include>
                </includes>
                <filtering>true</filtering>
            </resource>
            <resource>
                <directory>src/main/resources</directory>
                <excludes>
                    <exclude>maven.properties</exclude>
                    <exclude>scm.properties</exclude>
                </excludes>
                <filtering>false</filtering>
            </resource>
        </resources>
        <plugins>
            <plugin>
                <groupId>org.apache.maven.plugins</groupId>
                <artifactId>maven-compiler-plugin</artifactId>
                <configuration>
                    <debug>true</debug>
                    <showDeprecation>true</showDeprecation>
                    <compilerArguments>
                        <processor>org.hibernate.jpamodelgen.JPAMetaModelEntityProcessor</processor>
                    </compilerArguments>

                </configuration>
            </plugin>
            <plugin>
                <groupId>org.apache.maven.plugins</groupId>
                <artifactId>maven-jar-plugin</artifactId>
                <configuration>
                    <archive>
                        <manifest>
                            <addDefaultImplementationEntries>true</addDefaultImplementationEntries>
                            <addDefaultSpecificationEntries>true</addDefaultSpecificationEntries>
                        </manifest>
                    </archive>
                </configuration>
                <executions>
                    <execution>
                        <goals>
                            <goal>test-jar</goal>
                        </goals>
                    </execution>
                </executions>
            </plugin>
            <!-- Verify OS license headers for all source code files -->
            <plugin>
                <groupId>com.mycila</groupId>
                <artifactId>license-maven-plugin</artifactId>
                <configuration>
                    <excludes>
                        <exclude>**/src/test/resources/**</exclude>
                        <exclude>**/src/test/data/**</exclude>
                        <exclude>**/.gitignore</exclude>
                        <exclude>**/src/main/resources/rebel.xml</exclude>
                        <exclude>src/test/data/dspaceFolder/config/spiders/**</exclude>
                        <exclude>src/main/java/org/apache/solr/handler/extraction/ExtractingParams.java</exclude>
                    </excludes>
                </configuration>
            </plugin>

            <plugin>
                <groupId>org.codehaus.mojo</groupId>
                <artifactId>build-helper-maven-plugin</artifactId>
                <version>1.9.1</version>
                <executions>
                    <execution>
                        <phase>validate</phase>
                        <goals>
                            <goal>maven-version</goal>
                        </goals>
                    </execution>
                </executions>
            </plugin>

            <plugin>
                <groupId>org.codehaus.mojo</groupId>
                <artifactId>buildnumber-maven-plugin</artifactId>
                <version>1.4</version>
                <executions>
                    <execution>
                        <phase>validate</phase>
                        <goals>
                            <goal>create</goal>
                        </goals>
                    </execution>
                </executions>
            </plugin>

        </plugins>
    </build>


    <profiles>
        <profile>
            <id>findbugs</id>
            <activation>
                <activeByDefault>false</activeByDefault>
                <!-- property>
                    <name>maven.test.skip</name>
                    <value>false</value>
                </property -->
            </activation>
            <build>
                <plugins>
                    <plugin>
                        <groupId>org.codehaus.mojo</groupId>
                        <artifactId>findbugs-maven-plugin</artifactId>
                    </plugin>
                </plugins>
            </build>
        </profile>

        <!-- If Unit Testing is enabled, then setup the Unit Test Environment.
             See also the 'skiptests' profile in Parent POM. -->
        <profile>
            <id>test-environment</id>
            <activation>
                <activeByDefault>false</activeByDefault>
                <property>
                    <name>maven.test.skip</name>
                    <value>false</value>
                </property>
            </activation>
            <build>
                <plugins>
                    <!-- Unit/Integration Testing setup: This plugin unzips the
                         'testEnvironment.zip' file (created by dspace-parent POM), into
                         the 'target/testing/' folder, to essentially create a test
                         install of DSpace, against which Tests can be run. -->
                    <plugin>
                        <artifactId>maven-dependency-plugin</artifactId>
                        <version>2.8</version>
                        <configuration>
                            <outputDirectory>${project.build.directory}/testing</outputDirectory>
                            <artifactItems>
                                <artifactItem>
                                    <groupId>org.dspace</groupId>
                                    <artifactId>dspace-parent</artifactId>
                                    <version>${project.version}</version>
                                    <type>zip</type>
                                    <classifier>testEnvironment</classifier>
                                </artifactItem>
                            </artifactItems>
                        </configuration>
                        <executions>
                            <execution>
                                <id>setupTestEnvironment</id>
                                <phase>generate-test-resources</phase>
                                <goals>
                                    <goal>unpack</goal>
                                </goals>
                            </execution>
                            <execution>
                                <id>setupIntegrationTestEnvironment</id>
                                <phase>pre-integration-test</phase>
                                <goals>
                                    <goal>unpack</goal>
                                </goals>
                            </execution>
                        </executions>
                    </plugin>

                    <!-- This plugin allows us to run a Groovy script in our Maven POM
                         (see: http://gmaven.codehaus.org/Executing+Groovy+Code )
                         We are generating a OS-agnostic version (agnostic.build.dir) of
                         the ${project.build.directory} property (full path of target dir).
                         This is needed by the FileWeaver & Surefire plugins (see below)
                         to initialize the Unit Test environment's dspace.cfg file.
                         Otherwise, the Unit Test Framework will not work on Windows OS.
                         This Groovy code was mostly borrowed from:
                         http://stackoverflow.com/questions/3872355/how-to-convert-file-separator-in-maven
                    -->
                    <plugin>
                        <groupId>org.codehaus.gmaven</groupId>
                        <artifactId>groovy-maven-plugin</artifactId>
                        <version>2.0</version>
                        <executions>
                            <execution>
                                <id>setproperty</id>
                                <phase>generate-test-resources
                                </phase> <!-- XXX I think this should be 'initialize' - MHW -->
                                <goals>
                                    <goal>execute</goal>
                                </goals>
                                <configuration>
                                    <source>
                                        project.properties['agnostic.build.dir'] = project.build.directory.replace(File.separator, '/');
                                        println("Initializing Maven property 'agnostic.build.dir' to: " + project.properties['agnostic.build.dir']);
                                    </source>
                                </configuration>
                            </execution>
                        </executions>
                    </plugin>

                    <!-- Run Unit Testing! This plugin just kicks off the tests (when enabled). -->
                    <plugin>
                        <artifactId>maven-surefire-plugin</artifactId>
                        <configuration>
                            <systemPropertyVariables>
                                <!-- Specify the dspace.dir to use for test environment -->
                                <!-- This system property is loaded by AbstractDSpaceTest to initialize the test environment -->
                                <dspace.dir>${agnostic.build.dir}/testing/dspace/</dspace.dir>
                                <!-- Turn off any DSpace logging -->
                                <dspace.log.init.disable>true</dspace.log.init.disable>
                            </systemPropertyVariables>
                        </configuration>
                    </plugin>


                    <plugin>
                        <groupId>org.codehaus.mojo</groupId>
                        <artifactId>xml-maven-plugin</artifactId>
                        <version>1.0.1</version>
                        <executions>
                            <execution>
                                <id>validate-ALL-xml-and-xsl</id>
                                <phase>process-test-resources</phase>
                                <goals>
                                    <goal>validate</goal>
                                </goals>
                            </execution>
                        </executions>
                        <configuration>
                            <validationSets>
                                <!-- validate ALL XML and XSL config files in the testing folder -->
                                <validationSet>
                                    <dir>${agnostic.build.dir}/testing</dir>
                                    <includes>
                                        <include>**/*.xml</include>
                                        <include>**/*.xsl</include>
                                        <include>**/*.xconf</include>
                                    </includes>
                                </validationSet>
                                <!-- validate ALL XML and XSL files throughout the project -->
                                <validationSet>
                                    <dir>${root.basedir}</dir>
                                    <includes>
                                        <include>**/*.xml</include>
                                        <include>**/*.xsl</include>
                                        <include>**/*.xmap</include>
                                    </includes>
                                </validationSet>
                            </validationSets>
                        </configuration>
                    </plugin>


                    <!-- Run Integration Testing! This plugin just kicks off the tests (when enabled). -->
                    <plugin>
                        <artifactId>maven-failsafe-plugin</artifactId>
                        <configuration>
                            <systemPropertyVariables>
                                <!-- Specify the dspace.dir to use for test environment -->
                                <dspace.dir>${agnostic.build.dir}/testing/dspace/</dspace.dir>
                                <!-- Turn off any DSpace logging -->
                                <dspace.log.init.disable>true</dspace.log.init.disable>
                            </systemPropertyVariables>
                        </configuration>
                    </plugin>
                </plugins>
            </build>

        </profile>
    </profiles>

    <dependencies>
        <dependency>
            <groupId>org.hibernate</groupId>
            <artifactId>hibernate-core</artifactId>
            <exclusions>
                <exclusion>
                    <groupId>org.jboss.logging</groupId>
                    <artifactId>jboss-logging</artifactId>
                </exclusion>
            </exclusions>
        </dependency>
        <dependency>
            <groupId>org.hibernate</groupId>
            <artifactId>hibernate-ehcache</artifactId>
        </dependency>
        <dependency>
            <groupId>org.hibernate</groupId>
            <artifactId>hibernate-jpamodelgen</artifactId>
        </dependency>
        <dependency>
           <groupId>org.hibernate</groupId>
           <artifactId>hibernate-validator-cdi</artifactId>
           <version>${hibernate-validator.version}</version>
        </dependency>
        <dependency>
            <groupId>org.springframework</groupId>
            <artifactId>spring-orm</artifactId>
        </dependency>
        <dependency>
            <groupId>org.glassfish</groupId>
            <artifactId>javax.el</artifactId>
            <version>3.0.1-b10</version>
        </dependency>

        <dependency>
            <groupId>org.dspace</groupId>
            <artifactId>handle</artifactId>
        </dependency>
        <dependency>
            <groupId>org.eclipse.jetty.aggregate</groupId>
            <artifactId>jetty-all</artifactId>
            <exclusions>
                <exclusion>
                    <artifactId>javax.servlet</artifactId>
                    <groupId>org.eclipse.jetty.orbit</groupId>
                </exclusion>
            </exclusions>
        </dependency>
        <dependency>
            <groupId>org.dspace</groupId>
            <artifactId>jargon</artifactId>
        </dependency>
        <dependency>
            <groupId>org.dspace</groupId>
            <artifactId>mets</artifactId>
        </dependency>
        <dependency>
            <groupId>org.apache.jena</groupId>
            <artifactId>apache-jena-libs</artifactId>
            <type>pom</type>
            <exclusions>
                <exclusion>
                    <groupId>com.fasterxml.jackson.core</groupId>
                    <artifactId>jackson-core</artifactId>
                </exclusion>
                <exclusion>
                    <groupId>com.fasterxml.jackson.core</groupId>
                    <artifactId>jackson-databind</artifactId>
	        </exclusion>
		<exclusion>
                    <groupId>org.slf4j</groupId>
                    <artifactId>slf4j-log4j12</artifactId>
                </exclusion>
                <exclusion>
                    <groupId>log4j</groupId>
                    <artifactId>log4j</artifactId>
                </exclusion>
            </exclusions>
        </dependency>
        <dependency>
            <groupId>commons-cli</groupId>
            <artifactId>commons-cli</artifactId>
        </dependency>
        <dependency>
            <groupId>commons-codec</groupId>
            <artifactId>commons-codec</artifactId>
        </dependency>
        <dependency>
            <groupId>org.apache.commons</groupId>
            <artifactId>commons-collections4</artifactId>
        </dependency>
        <dependency>
            <groupId>org.apache.commons</groupId>
            <artifactId>commons-dbcp2</artifactId>
        </dependency>
        <dependency>
            <groupId>commons-fileupload</groupId>
            <artifactId>commons-fileupload</artifactId>
        </dependency>

        <dependency>
            <groupId>commons-io</groupId>
            <artifactId>commons-io</artifactId>
        </dependency>
        <dependency>
            <groupId>org.apache.commons</groupId>
            <artifactId>commons-lang3</artifactId>
        </dependency>
        <dependency>
            <groupId>org.apache.commons</groupId>
            <artifactId>commons-pool2</artifactId>
        </dependency>
        <dependency>
            <groupId>commons-validator</groupId>
            <artifactId>commons-validator</artifactId>
        </dependency>
        <dependency>
            <groupId>javax.mail</groupId>
            <artifactId>mail</artifactId>
        </dependency>
        <dependency>
            <groupId>javax.servlet</groupId>
            <artifactId>javax.servlet-api</artifactId>
            <scope>provided</scope>
        </dependency>
        <dependency>
            <groupId>jaxen</groupId>
            <artifactId>jaxen</artifactId>
            <exclusions>
                <exclusion>
                    <artifactId>xom</artifactId>
                    <groupId>xom</groupId>
                </exclusion>
            </exclusions>
        </dependency>
        <dependency>
            <groupId>org.jdom</groupId>
            <artifactId>jdom</artifactId>
        </dependency>
        <dependency>
            <groupId>org.apache.logging.log4j</groupId>
            <artifactId>log4j-api</artifactId>
        </dependency>
        <dependency>
            <groupId>org.apache.logging.log4j</groupId>
            <artifactId>log4j-1.2-api</artifactId>
        </dependency>
        <dependency>
            <groupId>org.apache.logging.log4j</groupId>
            <artifactId>log4j-core</artifactId>
        </dependency>
        <dependency>
            <groupId>oro</groupId>
            <artifactId>oro</artifactId>
        </dependency>
        <dependency>
            <groupId>org.apache.pdfbox</groupId>
            <artifactId>pdfbox</artifactId>
        </dependency>
        <dependency>
            <groupId>org.apache.pdfbox</groupId>
            <artifactId>fontbox</artifactId>
        </dependency>
        <dependency>
            <groupId>org.apache.poi</groupId>
            <artifactId>poi</artifactId>
        </dependency>
        <dependency>
            <groupId>org.apache.poi</groupId>
            <artifactId>poi-scratchpad</artifactId>
        </dependency>
        <dependency>
            <groupId>rome</groupId>
            <artifactId>rome</artifactId>
        </dependency>
        <dependency>
            <groupId>rome</groupId>
            <artifactId>opensearch</artifactId>
        </dependency>
        <dependency>
            <groupId>xalan</groupId>
            <artifactId>xalan</artifactId>
        </dependency>
        <dependency>
            <groupId>xerces</groupId>
            <artifactId>xercesImpl</artifactId>
            <exclusions>
                <exclusion>
                    <groupId>xml-apis</groupId>
                    <artifactId>xml-apis</artifactId>
                </exclusion>
            </exclusions>
        </dependency>
        <dependency>
            <groupId>xml-apis</groupId>
            <artifactId>xml-apis</artifactId>
        </dependency>
        <dependency>
            <groupId>javax.activation</groupId>
            <artifactId>activation</artifactId>
        </dependency>
        <dependency>
            <groupId>com.ibm.icu</groupId>
            <artifactId>icu4j</artifactId>
        </dependency>
        <dependency>
            <groupId>org.dspace</groupId>
            <artifactId>oclc-harvester2</artifactId>
        </dependency>
        <dependency>
            <groupId>org.dspace</groupId>
            <artifactId>dspace-services</artifactId>
        </dependency>
        <dependency> <!-- Keep jmockit before junit -->
            <groupId>org.jmockit</groupId>
            <artifactId>jmockit</artifactId>
            <scope>test</scope>
        </dependency>
        <dependency>
            <groupId>junit</groupId>
            <artifactId>junit</artifactId>
            <scope>test</scope>
        </dependency>
        <dependency>
            <groupId>org.hamcrest</groupId>
            <artifactId>hamcrest-core</artifactId>
            <scope>test</scope>
        </dependency>
        <dependency>
            <groupId>com.h2database</groupId>
            <artifactId>h2</artifactId>
            <scope>test</scope>
        </dependency>
        <dependency>
            <groupId>org.mockito</groupId>
            <artifactId>mockito-core</artifactId>
            <scope>test</scope>
        </dependency>

        <dependency>
            <groupId>org.rometools</groupId>
            <artifactId>rome-modules</artifactId>
            <version>1.0</version>
        </dependency>
        <dependency>
            <groupId>gr.ekt.bte</groupId>
            <artifactId>bte-core</artifactId>
            <version>0.9.3.5</version>
            <exclusions>
                <!-- A more recent version is retrieved from another dependency -->
                <exclusion>
                    <groupId>org.mockito</groupId>
                    <artifactId>mockito-core</artifactId>
	        </exclusion>
                <exclusion>
                    <groupId>log4j</groupId>
                    <artifactId>log4j</artifactId>
                </exclusion>
            </exclusions>
        </dependency>
        <dependency>
            <groupId>gr.ekt.bte</groupId>
            <artifactId>bte-io</artifactId>
            <version>0.9.3.5</version>
            <exclusions>
                <!-- A more recent version is retrieved from another dependency -->
                <exclusion>
                    <groupId>org.apache.commons</groupId>
                    <artifactId>commons-lang3</artifactId>
                </exclusion>
                <!-- A more recent version is retrieved from another dependency -->
                <exclusion>
                    <groupId>org.mockito</groupId>
                    <artifactId>mockito-core</artifactId>
	        </exclusion>
		<exclusion>
                    <groupId>log4j</groupId>
                    <artifactId>log4j</artifactId>
                </exclusion>
            </exclusions>
        </dependency>
        <dependency>
            <groupId>org.apache.httpcomponents</groupId>
            <artifactId>httpcore</artifactId>
        </dependency>
        <dependency>
            <groupId>org.apache.httpcomponents</groupId>
            <artifactId>httpclient</artifactId>
        </dependency>
        <dependency>
            <groupId>org.apache.solr</groupId>
            <artifactId>solr-solrj</artifactId>
            <version>${solr.client.version}</version>
            <exclusions>
                <exclusion>
                    <groupId>org.slf4j</groupId>
                    <artifactId>jcl-over-slf4j</artifactId>
                </exclusion>
                <exclusion>
                    <groupId>org.slf4j</groupId>
                    <artifactId>slf4j-api</artifactId>
                </exclusion>
            </exclusions>
        </dependency>

        <dependency>
            <groupId>org.apache.commons</groupId>
            <artifactId>commons-configuration2</artifactId>
        </dependency>
        <dependency>
            <groupId>com.maxmind.geoip2</groupId>
            <artifactId>geoip2</artifactId>
            <version>2.11.0</version>
        </dependency>
        <dependency>
            <groupId>org.apache.ant</groupId>
            <artifactId>ant</artifactId>
        </dependency>
        <dependency>
            <groupId>dnsjava</groupId>
            <artifactId>dnsjava</artifactId>
            <version>2.1.7</version>
        </dependency>

        <dependency>
            <groupId>org.apache.lucene</groupId>
            <artifactId>lucene-core</artifactId>
            <version>${solr.client.version}</version>
        </dependency>

        <dependency>
            <groupId>com.coverity.security</groupId>
            <artifactId>coverity-escapers</artifactId>
            <version>1.1.1</version>
        </dependency>

        <!--  Gson: Java to Json conversion -->
        <dependency>
            <groupId>com.google.code.gson</groupId>
            <artifactId>gson</artifactId>
            <scope>compile</scope>
        </dependency>

        <dependency>
            <groupId>com.google.guava</groupId>
            <artifactId>guava</artifactId>
        </dependency>


        <dependency>
            <groupId>org.postgresql</groupId>
            <artifactId>postgresql</artifactId>
        </dependency>

        <dependency>
            <groupId>org.slf4j</groupId>
            <artifactId>slf4j-api</artifactId>
        </dependency>

        <dependency>
            <groupId>jdbm</groupId>
            <artifactId>jdbm</artifactId>
            <version>1.0</version>
        </dependency>

        <!-- For ImageMagick MediaFilters -->
        <dependency>
            <groupId>org.im4java</groupId>
            <artifactId>im4java</artifactId>
            <version>1.4.0</version>
        </dependency>

        <!-- Flyway DB API (flywaydb.org) is used to manage DB upgrades automatically. -->
        <dependency>
            <groupId>org.flywaydb</groupId>
            <artifactId>flyway-core</artifactId>
            <version>4.0.3</version>
        </dependency>

        <!-- Google Analytics -->
        <dependency>
            <groupId>com.google.apis</groupId>
            <artifactId>google-api-services-analytics</artifactId>
        </dependency>
        <dependency>
            <groupId>com.google.api-client</groupId>
            <artifactId>google-api-client</artifactId>
        </dependency>
        <dependency>
            <groupId>com.google.http-client</groupId>
            <artifactId>google-http-client</artifactId>
        </dependency>
        <dependency>
            <groupId>com.google.http-client</groupId>
            <artifactId>google-http-client-jackson2</artifactId>
        </dependency>
        <dependency>
            <groupId>com.google.oauth-client</groupId>
            <artifactId>google-oauth-client</artifactId>
        </dependency>
        <!-- FindBugs -->
        <dependency>
            <groupId>com.google.code.findbugs</groupId>
            <artifactId>jsr305</artifactId>
        </dependency>
        <dependency>
            <groupId>com.google.code.findbugs</groupId>
            <artifactId>annotations</artifactId>
        </dependency>
        <dependency>
            <groupId>joda-time</groupId>
            <artifactId>joda-time</artifactId>
        </dependency>
        <dependency>
            <groupId>javax.inject</groupId>
            <artifactId>javax.inject</artifactId>
            <version>1</version>
            <type>jar</type>
        </dependency>

        <dependency>
            <groupId>org.apache.ws.commons.axiom</groupId>
            <artifactId>axiom-impl</artifactId>
            <!-- NOTE: SWORDv2 needs 1.2.14, required by Abdera: https://abdera.apache.org/ -->
            <version>1.2.14</version>
        </dependency>

        <dependency>
            <groupId>org.apache.ws.commons.axiom</groupId>
            <artifactId>axiom-api</artifactId>
            <!-- NOTE: SWORDv2 needs 1.2.14, required by Abdera: https://abdera.apache.org/ -->
            <version>1.2.14</version>
        </dependency>
        <dependency>
            <groupId>org.glassfish.jersey.core</groupId>
            <artifactId>jersey-client</artifactId>
            <version>${jersey.version}</version>
        </dependency>
        <!-- S3 -->
        <dependency>
            <groupId>com.amazonaws</groupId>
            <artifactId>aws-java-sdk-s3</artifactId>
            <version>1.10.50</version>
            <exclusions>
                <exclusion>
                    <groupId>joda-time</groupId>
                    <artifactId>joda-time</artifactId>
                </exclusion>
            </exclusions>
        </dependency>

        <!-- For ORCID v2 integration -->
        <dependency>
            <groupId>org.dspace</groupId>
            <artifactId>orcid-jaxb-api</artifactId>
            <version>2.1.0</version>
        </dependency>
        <dependency>
            <groupId>org.json</groupId>
            <artifactId>json</artifactId>
            <version>20180130</version>
        </dependency>

        <!-- Used for Solr core export/import -->
        <dependency>
            <groupId>com.opencsv</groupId>
            <artifactId>opencsv</artifactId>
            <version>4.5</version>
        </dependency>

<<<<<<< HEAD
        <!-- Email templating -->
=======
>>>>>>> bf7a8136
        <dependency>
            <groupId>org.apache.velocity</groupId>
            <artifactId>velocity-engine-core</artifactId>
            <version>2.0</version>
            <type>jar</type>
        </dependency>

        <dependency>
            <groupId>org.xmlunit</groupId>
            <artifactId>xmlunit-matchers</artifactId>
            <version>2.6.2</version>
            <scope>test</scope>
        </dependency>
        <dependency>
            <groupId>org.hibernate.javax.persistence</groupId>
            <artifactId>hibernate-jpa-2.1-api</artifactId>
            <version>1.0.0.Final</version>
        </dependency>
    </dependencies>

</project><|MERGE_RESOLUTION|>--- conflicted
+++ resolved
@@ -766,10 +766,7 @@
             <version>4.5</version>
         </dependency>
 
-<<<<<<< HEAD
         <!-- Email templating -->
-=======
->>>>>>> bf7a8136
         <dependency>
             <groupId>org.apache.velocity</groupId>
             <artifactId>velocity-engine-core</artifactId>
@@ -783,6 +780,7 @@
             <version>2.6.2</version>
             <scope>test</scope>
         </dependency>
+
         <dependency>
             <groupId>org.hibernate.javax.persistence</groupId>
             <artifactId>hibernate-jpa-2.1-api</artifactId>
