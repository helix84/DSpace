--- conflicted
+++ resolved
@@ -22,7 +22,6 @@
 -- The 'updateseq' procedure was derived from incseq.sql found at:
 -- http://www.akadia.com/services/scripts/incseq.sql
 
-<<<<<<< HEAD
 DECLARE
  PROCEDURE updateseq ( seq IN VARCHAR,
                        tbl IN VARCHAR,
@@ -77,91 +76,4 @@
   updateseq('handle_seq', 'handle',
             q'{to_number(regexp_replace(handle, '.*/', ''), '999999999999')}',
             q'{WHERE REGEXP_LIKE(handle, '^.*/[0123456789]*$')}');
-END;
-=======
--- 
-
-create or replace procedure updateseq(
-  seq IN VARCHAR,
-  tbl IN VARCHAR,
-  attr IN VARCHAR2,
-  cond IN VARCHAR2 ) 
-IS
-  l_val number := 0;
-  new_val number:= 0;
-BEGIN
-  execute immediate
-  'select ' || seq || '.nextval from dual' INTO l_val;
-
-  execute immediate
-  'select max(' || attr || ') from ' || tbl || ' ' || cond || '' INTO new_val;
-  
-  IF new_val is null THEN 
-    new_val := 0;
-  END IF;
-
-  execute immediate
-  'alter sequence ' || seq || ' increment by ' || (new_val - l_val) || ' minvalue 0';
-
-  execute immediate
-  'select ' || seq || '.nextval from dual' INTO l_val;
-
-  execute immediate
-  'alter sequence ' || seq || ' increment by 1 minvalue 0';
-END;
-
-execute updateseq('bitstreamformatregistry_seq', 'bitstreamformatregistry', 'bitstream_format_id', '');
-execute updateseq('fileextension_seq', 'fileextension', 'file_extension_id', '');
-execute updateseq('resourcepolicy_seq', 'resourcepolicy', 'policy_id', '');
-execute updateseq('workspaceitem_seq', 'workspaceitem', 'workspace_item_id', '');
-execute updateseq('workflowitem_seq', 'workflowitem', 'workflow_id', '');
-execute updateseq('tasklistitem_seq', 'tasklistitem', 'tasklist_id', '');
-execute updateseq('registrationdata_seq', 'registrationdata', 'registrationdata_id', '');
-execute updateseq('subscription_seq', 'subscription', 'subscription_id', '');
-execute updateseq('metadatafieldregistry_seq', 'metadatafieldregistry', 'metadata_field_id', '');
-execute updateseq('metadatavalue_seq', 'metadatavalue', 'metadata_value_id', '');
-execute updateseq('metadataschemaregistry_seq', 'metadataschemaregistry', 'metadata_schema_id', '');
-execute updateseq('harvested_collection_seq', 'harvested_collection', 'id', '');
-execute updateseq('harvested_item_seq', 'harvested_item', 'id', '');
-execute updateseq('webapp_seq', 'webapp', 'webapp_id', '');
-execute updateseq('requestitem_seq', 'requestitem', 'requestitem_id', '');
-execute updateseq('handle_id_seq', 'handle', 'handle_id', '');
-
-
--- Handle Sequence is a special case.  Since Handles minted by DSpace use the 'handle_seq',
--- we need to ensure the next assigned handle will *always* be unique.  So, 'handle_seq'
--- always needs to be set to the value of the *largest* handle suffix.  That way when the
--- next handle is assigned, it will use the next largest number. This query does the following:
---  For all 'handle' values which have a number in their suffix (after '/'), find the maximum
---  suffix value, convert it to a number, and set the 'handle_seq' to start at the next value
--- (see updateseq.sql script for more)
-
-create or replace procedure updatehandleseq(
-  seq IN VARCHAR ) 
-IS
-  l_val number := 0;
-  new_val number := 0;
-BEGIN
-  execute immediate
-  'select ' || seq || '.nextval from dual' INTO l_val;
-
-  execute immediate
-  'select max(to_number(regexp_replace(handle, ''.*/'', ''''), ''999999999999'')) from handle WHERE REGEXP_LIKE(handle, ''^.*/[0123456789]*$'')' INTO new_val;
- 
-  IF new_val is null THEN 
-    new_val := 0;
-  END IF;
-
-  execute immediate
-  'alter sequence ' || seq || ' increment by ' || (new_val - l_val) || ' minvalue 0';
-
-  execute immediate
-  'select ' || seq || '.nextval from dual' INTO l_val;
-
-  execute immediate
-  'alter sequence ' || seq || ' increment by 1 minvalue 0';
-END;
-
-
-execute updatehandleseq('bitstreamformatregistry_seq');
->>>>>>> 35e98f0d
+END;