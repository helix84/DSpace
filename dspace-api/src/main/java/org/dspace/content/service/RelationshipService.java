--- conflicted
+++ resolved
@@ -88,7 +88,6 @@
         throws SQLException;
 
     /**
-<<<<<<< HEAD
      * This method will update the place for the Relationship and all other relationships found by the items and
      * relationship type of the given Relatonship. It will give this Relationship the last place in both the
      * left and right place determined by querying for the list of leftRelationships and rightRelationships
@@ -100,7 +99,8 @@
      */
     public void updatePlaceInRelationship(Context context, Relationship relationship) throws SQLException;
 
-=======
+
+    /**
      * This method returns a list of Relationship objets for which the relationshipType property is equal to the given
      * RelationshipType object
      * @param context           The relevant DSpace context
@@ -110,5 +110,4 @@
      * @throws SQLException If something goes wrong
      */
     List<Relationship> findByRelationshipType(Context context, RelationshipType relationshipType) throws SQLException;
->>>>>>> c72d731f
 }