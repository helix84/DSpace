/**
 * The contents of this file are subject to the license and copyright
 * detailed in the LICENSE and NOTICE files at the root of the source
 * tree and available online at
 *
 * http://www.dspace.org/license/
 */
package org.dspace.app.rest.submit.step;

import java.io.BufferedInputStream;
import java.io.InputStream;
import java.util.List;

import org.apache.log4j.Logger;
import org.dspace.app.rest.model.ErrorRest;
import org.dspace.app.rest.model.patch.Operation;
import org.dspace.app.rest.model.step.DataUpload;
import org.dspace.app.rest.model.step.UploadBitstreamRest;
import org.dspace.app.rest.repository.WorkspaceItemRestRepository;
import org.dspace.app.rest.submit.AbstractRestProcessingStep;
import org.dspace.app.rest.submit.SubmissionService;
import org.dspace.app.rest.submit.UploadableStep;
import org.dspace.app.rest.submit.factory.PatchOperationFactory;
import org.dspace.app.rest.submit.factory.impl.PatchOperation;
import org.dspace.app.rest.utils.Utils;
import org.dspace.app.util.SubmissionStepConfig;
import org.dspace.content.Bitstream;
import org.dspace.content.BitstreamFormat;
import org.dspace.content.Bundle;
import org.dspace.content.InProgressSubmission;
import org.dspace.content.Item;
<<<<<<< HEAD
=======
import org.dspace.content.WorkspaceItem;
>>>>>>> 21fe9505
import org.dspace.core.Constants;
import org.dspace.core.Context;
import org.dspace.services.model.Request;
import org.springframework.web.multipart.MultipartFile;

/**
 * Upload step for DSpace Spring Rest. Expose information about the bitstream
 * uploaded for the in progress submission.
 *
 * @author Luigi Andrea Pascarelli (luigiandrea.pascarelli at 4science.it)
 */
public class UploadStep extends org.dspace.submit.step.UploadStep
<<<<<<< HEAD
    implements AbstractRestProcessingStep, UploadableStep {
=======
        implements AbstractRestProcessingStep, UploadableStep {
>>>>>>> 21fe9505

    private static final Logger log = Logger.getLogger(UploadStep.class);

    @Override
    public DataUpload getData(SubmissionService submissionService, InProgressSubmission obj,
                              SubmissionStepConfig config) throws Exception {

        DataUpload result = new DataUpload();
        List<Bundle> bundles = itemService.getBundles(obj.getItem(), Constants.CONTENT_BUNDLE_NAME);
        for (Bundle bundle : bundles) {
            for (Bitstream source : bundle.getBitstreams()) {
                UploadBitstreamRest b = submissionService.buildUploadBitstream(configurationService, source);
                result.getFiles().add(b);
            }
        }
        return result;
    }

    @Override
    public void doPatchProcessing(Context context, Request currentRequest, InProgressSubmission source, Operation op)
        throws Exception {

        String instance = "";
        if ("remove".equals(op.getOp())) {
            if (op.getPath().contains(UPLOAD_STEP_METADATA_PATH)) {
                instance = UPLOAD_STEP_METADATA_OPERATION_ENTRY;
            } else if (op.getPath().contains(UPLOAD_STEP_ACCESSCONDITIONS_OPERATION_ENTRY)) {
                instance = UPLOAD_STEP_ACCESSCONDITIONS_OPERATION_ENTRY;
            } else {
                instance = UPLOAD_STEP_REMOVE_OPERATION_ENTRY;
            }
        } else if ("move".equals(op.getOp())) {
            if (op.getPath().contains(UPLOAD_STEP_METADATA_PATH)) {
                instance = UPLOAD_STEP_METADATA_OPERATION_ENTRY;
            } else {
                instance = UPLOAD_STEP_MOVE_OPERATION_ENTRY;
            }
        } else {
            if (op.getPath().contains(UPLOAD_STEP_ACCESSCONDITIONS_OPERATION_ENTRY)) {
                instance = UPLOAD_STEP_ACCESSCONDITIONS_OPERATION_ENTRY;
            } else {
                instance = UPLOAD_STEP_METADATA_OPERATION_ENTRY;
            }
        }
        PatchOperation<?> patchOperation = new PatchOperationFactory().instanceOf(instance, op.getOp());
        patchOperation.perform(context, currentRequest, source, op);

    }

<<<<<<< HEAD

    @Override
    public ErrorRest upload(Context context, SubmissionService submissionService, SubmissionStepConfig stepConfig,
                            InProgressSubmission wsi, MultipartFile file, String extraField) {
=======
    @Override
    public ErrorRest upload(Context context, SubmissionService submissionService, SubmissionStepConfig stepConfig,
                            InProgressSubmission wsi, MultipartFile file) {
>>>>>>> 21fe9505

        Bitstream source = null;
        BitstreamFormat bf = null;

        Item item = wsi.getItem();
        List<Bundle> bundles = null;
        try {
            // do we already have a bundle?
            bundles = itemService.getBundles(item, Constants.CONTENT_BUNDLE_NAME);

            InputStream inputStream = new BufferedInputStream(file.getInputStream());
            if (bundles.size() < 1) {
                // set bundle's name to ORIGINAL
                source = itemService.createSingleBitstream(context, inputStream, item, Constants.CONTENT_BUNDLE_NAME);
            } else {
                // we have a bundle already, just add bitstream
                source = bitstreamService.create(context, bundles.get(0), inputStream);
            }

<<<<<<< HEAD
            source.setName(context, file.getOriginalFilename());
            // TODO how retrieve this information?
            source.setSource(context, extraField);
=======
            source.setName(context, Utils.getFileName(file));
            source.setSource(context, file.getOriginalFilename());
>>>>>>> 21fe9505

            // Identify the format
            bf = bitstreamFormatService.guessFormat(context, source);
            source.setFormat(context, bf);

            // Update to DB
            bitstreamService.update(context, source);
            itemService.update(context, item);

        } catch (Exception e) {
            log.error(e.getMessage(), e);
            ErrorRest result = new ErrorRest();
            result.setMessage(e.getMessage());
            if (bundles != null && bundles.size() > 0) {
                result.getPaths().add(
                    "/" + WorkspaceItemRestRepository.OPERATION_PATH_SECTIONS + "/" + stepConfig.getId() + "/files/" +
                    bundles.get(0).getBitstreams().size());
            } else {
                result.getPaths()
                    .add("/" + WorkspaceItemRestRepository.OPERATION_PATH_SECTIONS + "/" + stepConfig.getId());
            }
            return result;
        }

        return null;
    }
}<|MERGE_RESOLUTION|>--- conflicted
+++ resolved
@@ -11,7 +11,7 @@
 import java.io.InputStream;
 import java.util.List;
 
-import org.apache.log4j.Logger;
+import org.apache.logging.log4j.Logger;
 import org.dspace.app.rest.model.ErrorRest;
 import org.dspace.app.rest.model.patch.Operation;
 import org.dspace.app.rest.model.step.DataUpload;
@@ -29,10 +29,6 @@
 import org.dspace.content.Bundle;
 import org.dspace.content.InProgressSubmission;
 import org.dspace.content.Item;
-<<<<<<< HEAD
-=======
-import org.dspace.content.WorkspaceItem;
->>>>>>> 21fe9505
 import org.dspace.core.Constants;
 import org.dspace.core.Context;
 import org.dspace.services.model.Request;
@@ -45,13 +41,9 @@
  * @author Luigi Andrea Pascarelli (luigiandrea.pascarelli at 4science.it)
  */
 public class UploadStep extends org.dspace.submit.step.UploadStep
-<<<<<<< HEAD
-    implements AbstractRestProcessingStep, UploadableStep {
-=======
         implements AbstractRestProcessingStep, UploadableStep {
->>>>>>> 21fe9505
 
-    private static final Logger log = Logger.getLogger(UploadStep.class);
+    private static final Logger log = org.apache.logging.log4j.LogManager.getLogger(UploadStep.class);
 
     @Override
     public DataUpload getData(SubmissionService submissionService, InProgressSubmission obj,
@@ -99,16 +91,9 @@
 
     }
 
-<<<<<<< HEAD
-
-    @Override
-    public ErrorRest upload(Context context, SubmissionService submissionService, SubmissionStepConfig stepConfig,
-                            InProgressSubmission wsi, MultipartFile file, String extraField) {
-=======
     @Override
     public ErrorRest upload(Context context, SubmissionService submissionService, SubmissionStepConfig stepConfig,
                             InProgressSubmission wsi, MultipartFile file) {
->>>>>>> 21fe9505
 
         Bitstream source = null;
         BitstreamFormat bf = null;
@@ -128,14 +113,8 @@
                 source = bitstreamService.create(context, bundles.get(0), inputStream);
             }
 
-<<<<<<< HEAD
-            source.setName(context, file.getOriginalFilename());
-            // TODO how retrieve this information?
-            source.setSource(context, extraField);
-=======
             source.setName(context, Utils.getFileName(file));
             source.setSource(context, file.getOriginalFilename());
->>>>>>> 21fe9505
 
             // Identify the format
             bf = bitstreamFormatService.guessFormat(context, source);
