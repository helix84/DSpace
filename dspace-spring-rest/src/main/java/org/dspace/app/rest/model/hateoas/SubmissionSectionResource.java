--- conflicted
+++ resolved
@@ -23,28 +23,6 @@
 public class SubmissionSectionResource extends DSpaceResource<SubmissionSectionRest> {
 
 	public SubmissionSectionResource(SubmissionSectionRest sd, Utils utils, String... rels) {
-<<<<<<< HEAD
-		super(sd, utils, rels);	
-		if(SubmissionStepConfig.INPUT_FORM_STEP_NAME.equals(sd.getSectionType())) {
-			RestResourceController methodOn = methodOn(RestResourceController.class, SubmissionFormRest.CATEGORY, SubmissionFormRest.NAME);			
-			UriComponentsBuilder uriComponentsBuilder = linkTo(methodOn
-					.findRel(null, SubmissionFormRest.CATEGORY, English.plural(SubmissionFormRest.NAME), sd.getId(), "", null, null, null))
-					.toUriComponentsBuilder();
-			String uribuilder = uriComponentsBuilder.build().toString();
-			Link link = new Link(uribuilder.substring(0, uribuilder.lastIndexOf("/")), SubmissionFormRest.NAME_LINK_ON_PANEL);
-			add(link);	
-		}
-		if(SubmissionStepConfig.UPLOAD_STEP_NAME.equals(sd.getSectionType())) {
-			RestResourceController methodOn = methodOn(RestResourceController.class, SubmissionUploadRest.CATEGORY, SubmissionUploadRest.NAME);			
-			UriComponentsBuilder uriComponentsBuilder = linkTo(methodOn
-					.findRel(null, SubmissionUploadRest.CATEGORY, English.plural(SubmissionUploadRest.NAME), sd.getId(), "", null, null, null))
-					.toUriComponentsBuilder();
-			String uribuilder = uriComponentsBuilder.build().toString();
-			Link link = new Link(uribuilder.substring(0, uribuilder.lastIndexOf("/")), SubmissionFormRest.NAME_LINK_ON_PANEL);
-			add(link);	
-		}
-=======
 		super(sd, utils, rels);
->>>>>>> cecf4944
 	}
 }