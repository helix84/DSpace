/**
 * The contents of this file are subject to the license and copyright
 * detailed in the LICENSE and NOTICE files at the root of the source
 * tree and available online at
 *
 * http://www.dspace.org/license/
 */
package org.dspace.app.rest;

import static org.hamcrest.Matchers.is;
import static org.springframework.test.web.servlet.request.MockMvcRequestBuilders.delete;
import static org.springframework.test.web.servlet.request.MockMvcRequestBuilders.get;
import static org.springframework.test.web.servlet.request.MockMvcRequestBuilders.patch;
import static org.springframework.test.web.servlet.result.MockMvcResultMatchers.content;
import static org.springframework.test.web.servlet.result.MockMvcResultMatchers.jsonPath;
import static org.springframework.test.web.servlet.result.MockMvcResultMatchers.status;

import java.io.InputStream;
import java.util.ArrayList;
import java.util.List;
import java.util.UUID;
import javax.ws.rs.core.MediaType;

import org.apache.commons.io.IOUtils;
import org.apache.commons.lang3.CharEncoding;
import org.dspace.app.rest.builder.BitstreamBuilder;
import org.dspace.app.rest.builder.CollectionBuilder;
import org.dspace.app.rest.builder.CommunityBuilder;
import org.dspace.app.rest.builder.ItemBuilder;
import org.dspace.app.rest.builder.WorkspaceItemBuilder;
import org.dspace.app.rest.matcher.ItemMatcher;
import org.dspace.app.rest.model.patch.Operation;
import org.dspace.app.rest.model.patch.ReplaceOperation;
import org.dspace.app.rest.test.AbstractControllerIntegrationTest;
import org.dspace.content.Bitstream;
import org.dspace.content.Collection;
import org.dspace.content.Community;
import org.dspace.content.Item;
import org.dspace.content.WorkspaceItem;
import org.hamcrest.Matchers;
import org.junit.Test;

public class ItemRestRepositoryIT extends AbstractControllerIntegrationTest {

    @Test
    public void findAllTest() throws Exception {
        context.turnOffAuthorisationSystem();

        //** GIVEN **
        //1. A community-collection structure with one parent community with sub-community and two collections.
        parentCommunity = CommunityBuilder.createCommunity(context)
                                          .withName("Parent Community")
                                          .build();
        Community child1 = CommunityBuilder.createSubCommunity(context, parentCommunity)
                                           .withName("Sub Community")
                                           .build();
        Collection col1 = CollectionBuilder.createCollection(context, child1).withName("Collection 1").build();
        Collection col2 = CollectionBuilder.createCollection(context, child1).withName("Collection 2").build();

        //2. Three public items that are readable by Anonymous with different subjects
        Item publicItem1 = ItemBuilder.createItem(context, col1)
                                      .withTitle("Public item 1")
                                      .withIssueDate("2017-10-17")
                                      .withAuthor("Smith, Donald").withAuthor("Doe, John")
                                      .withSubject("ExtraEntry")
                                      .build();

        Item publicItem2 = ItemBuilder.createItem(context, col2)
                                      .withTitle("Public item 2")
                                      .withIssueDate("2016-02-13")
                                      .withAuthor("Smith, Maria").withAuthor("Doe, Jane")
                                      .withSubject("TestingForMore").withSubject("ExtraEntry")
                                      .build();

        Item publicItem3 = ItemBuilder.createItem(context, col2)
                                      .withTitle("Public item 3")
                                      .withIssueDate("2016-02-13")
                                      .withAuthor("Smith, Maria").withAuthor("Doe, Jane")
                                      .withSubject("AnotherTest").withSubject("TestingForMore")
                                      .withSubject("ExtraEntry")
                                      .build();

        getClient().perform(get("/api/core/items"))
                   .andExpect(status().isOk())
                   .andExpect(jsonPath("$._embedded.items", Matchers.containsInAnyOrder(
                       ItemMatcher.matchItemWithTitleAndDateIssued(publicItem1, "Public item 1", "2017-10-17"),
                       ItemMatcher.matchItemWithTitleAndDateIssued(publicItem2, "Public item 2", "2016-02-13"),
                       ItemMatcher.matchItemWithTitleAndDateIssued(publicItem3, "Public item 3", "2016-02-13")
                   )))
                   .andExpect(jsonPath("$._links.self.href", Matchers.containsString("/api/core/items")))
                   .andExpect(jsonPath("$.page.size", is(20)))
                   .andExpect(jsonPath("$.page.totalElements", is(3)))
        ;
    }

    @Test
    public void findAllWithPaginationTest() throws Exception {
        context.turnOffAuthorisationSystem();

        //** GIVEN **
        //1. A community-collection structure with one parent community with sub-community and two collections.
        parentCommunity = CommunityBuilder.createCommunity(context)
                                          .withName("Parent Community")
                                          .build();
        Community child1 = CommunityBuilder.createSubCommunity(context, parentCommunity)
                                           .withName("Sub Community")
                                           .build();
        Collection col1 = CollectionBuilder.createCollection(context, child1).withName("Collection 1").build();
        Collection col2 = CollectionBuilder.createCollection(context, child1).withName("Collection 2").build();

        //2. Three public items that are readable by Anonymous with different subjects
        Item publicItem1 = ItemBuilder.createItem(context, col1)
                                      .withTitle("Public item 1")
                                      .withIssueDate("2017-10-17")
                                      .withAuthor("Smith, Donald").withAuthor("Doe, John")
                                      .withSubject("ExtraEntry")
                                      .build();

        Item publicItem2 = ItemBuilder.createItem(context, col2)
                                      .withTitle("Public item 2")
                                      .withIssueDate("2016-02-13")
                                      .withAuthor("Smith, Maria").withAuthor("Doe, Jane")
                                      .withSubject("TestingForMore").withSubject("ExtraEntry")
                                      .build();

        Item publicItem3 = ItemBuilder.createItem(context, col2)
                                      .withTitle("Public item 3")
                                      .withIssueDate("2016-02-13")
                                      .withAuthor("Smith, Maria").withAuthor("Doe, Jane")
                                      .withSubject("AnotherTest").withSubject("TestingForMore")
                                      .withSubject("ExtraEntry")
                                      .build();

        getClient().perform(get("/api/core/items")
                   .param("size", "2"))
                   .andExpect(status().isOk())
                   .andExpect(jsonPath("$._embedded.items", Matchers.containsInAnyOrder(
                       ItemMatcher.matchItemWithTitleAndDateIssued(publicItem1, "Public item 1", "2017-10-17"),
                       ItemMatcher.matchItemWithTitleAndDateIssued(publicItem2, "Public item 2", "2016-02-13")
                   )))
                   .andExpect(jsonPath("$._embedded.items", Matchers.not(
                       Matchers.contains(
                           ItemMatcher.matchItemWithTitleAndDateIssued(publicItem3, "Public item 3", "2016-02-13")
                       )
                   )))
                   .andExpect(jsonPath("$._links.self.href", Matchers.containsString("/api/core/items")))
        ;

        getClient().perform(get("/api/core/items")
                   .param("size", "2")
                   .param("page", "1"))
                   .andExpect(status().isOk())
                   .andExpect(jsonPath("$._embedded.items", Matchers.contains(
                       ItemMatcher.matchItemWithTitleAndDateIssued(publicItem3, "Public item 3", "2016-02-13")
                   )))
                   .andExpect(jsonPath("$._embedded.items", Matchers.not(
                       Matchers.contains(
                           ItemMatcher.matchItemWithTitleAndDateIssued(publicItem1, "Public item 1", "2017-10-17"),
                           ItemMatcher.matchItemWithTitleAndDateIssued(publicItem2, "Public item 2", "2016-02-13")
                       )
                   )))
                   .andExpect(jsonPath("$._links.self.href", Matchers.containsString("/api/core/items")))
                   .andExpect(jsonPath("$.page.size", is(2)))
                   .andExpect(jsonPath("$.page.totalElements", is(3)))
        ;
    }

    @Test
    public void findOneTest() throws Exception {
        context.turnOffAuthorisationSystem();

        //** GIVEN **
        //1. A community-collection structure with one parent community with sub-community and two collections.
        parentCommunity = CommunityBuilder.createCommunity(context)
                                          .withName("Parent Community")
                                          .build();
        Community child1 = CommunityBuilder.createSubCommunity(context, parentCommunity)
                                           .withName("Sub Community")
                                           .build();
        Collection col1 = CollectionBuilder.createCollection(context, child1).withName("Collection 1").build();
        Collection col2 = CollectionBuilder.createCollection(context, child1).withName("Collection 2").build();

        //2. Three public items that are readable by Anonymous with different subjects
        Item publicItem1 = ItemBuilder.createItem(context, col1)
                                      .withTitle("Public item 1")
                                      .withIssueDate("2017-10-17")
                                      .withAuthor("Smith, Donald").withAuthor("Doe, John")
                                      .withSubject("ExtraEntry")
                                      .build();

        Item publicItem2 = ItemBuilder.createItem(context, col2)
                                      .withTitle("Public item 2")
                                      .withIssueDate("2016-02-13")
                                      .withAuthor("Smith, Maria").withAuthor("Doe, Jane")
                                      .withSubject("TestingForMore").withSubject("ExtraEntry")
                                      .build();

        Item publicItem3 = ItemBuilder.createItem(context, col2)
                                      .withTitle("Public item 3")
                                      .withIssueDate("2016-02-13")
                                      .withAuthor("Smith, Maria").withAuthor("Doe, Jane")
                                      .withSubject("AnotherTest").withSubject("TestingForMore")
                                      .withSubject("ExtraEntry")
                                      .build();

        getClient().perform(get("/api/core/items/" + publicItem1.getID()))
                   .andExpect(status().isOk())
                   .andExpect(jsonPath("$", Matchers.is(
                       ItemMatcher.matchItemWithTitleAndDateIssued(publicItem1, "Public item 1", "2017-10-17")
                   )))
                   .andExpect(jsonPath("$", Matchers.not(
                       Matchers.is(
                           ItemMatcher.matchItemWithTitleAndDateIssued(publicItem2, "Public item 2", "2016-02-13")
                       )
                   )))
                   .andExpect(jsonPath("$._links.self.href", Matchers.containsString("/api/core/items")))
        ;
    }

    @Test
    public void findOneRelsTest() throws Exception {
        context.turnOffAuthorisationSystem();

        //** GIVEN **
        //1. A community-collection structure with one parent community with sub-community and two collections.
        parentCommunity = CommunityBuilder.createCommunity(context)
                                          .withName("Parent Community")
                                          .build();
        Community child1 = CommunityBuilder.createSubCommunity(context, parentCommunity)
                                           .withName("Sub Community")
                                           .build();
        Collection col1 = CollectionBuilder.createCollection(context, child1).withName("Collection 1").build();
        Collection col2 = CollectionBuilder.createCollection(context, child1).withName("Collection 2").build();

        //2. Three public items that are readable by Anonymous with different subjects
        Item publicItem1 = ItemBuilder.createItem(context, col1)
                                      .withTitle("Public item 1")
                                      .withIssueDate("2017-10-17")
                                      .withAuthor("Smith, Donald").withAuthor("Doe, John")
                                      .withSubject("ExtraEntry")
                                      .build();

        Item publicItem2 = ItemBuilder.createItem(context, col2)
                                      .withTitle("Public item 2")
                                      .withIssueDate("2016-02-13")
                                      .withAuthor("Smith, Maria").withAuthor("Doe, Jane")
                                      .withSubject("TestingForMore").withSubject("ExtraEntry")
                                      .build();

        Item publicItem3 = ItemBuilder.createItem(context, col2)
                                      .withTitle("Public item 3")
                                      .withIssueDate("2016-02-13")
                                      .withAuthor("Smith, Maria").withAuthor("Doe, Jane")
                                      .withSubject("AnotherTest").withSubject("TestingForMore")
                                      .withSubject("ExtraEntry")
                                      .build();

        //Add a bitstream to an item
        String bitstreamContent = "ThisIsSomeDummyText";
        Bitstream bitstream1 = null;
        try (InputStream is = IOUtils.toInputStream(bitstreamContent, CharEncoding.UTF_8)) {
            bitstream1 = BitstreamBuilder.
                                             createBitstream(context, publicItem1, is)
                                         .withName("Bitstream1")
                                         .withMimeType("text/plain")
                                         .build();
        }

        getClient().perform(get("/api/core/items/" + publicItem1.getID()))
                   .andExpect(status().isOk())
                   .andExpect(jsonPath("$", Matchers.is(
                       ItemMatcher.matchItemWithTitleAndDateIssued(publicItem1, "Public item 1", "2017-10-17")
                   )))
                   .andExpect(jsonPath("$", Matchers.not(
                       Matchers.is(
                           ItemMatcher.matchItemWithTitleAndDateIssued(publicItem2, "Public item 2", "2016-02-13")
                       )
                   )))
                   .andExpect(jsonPath("$._links.self.href", Matchers.containsString("/api/core/items")))
        ;

        getClient().perform(get("/api/core/items/" + publicItem1.getID() + "/bitstreams"))
                   .andExpect(status().isOk())
                   .andExpect(content().contentType(contentType))
                   .andExpect(jsonPath("$._links.self.href", Matchers
                       .containsString("/api/core/items/" + publicItem1.getID() + "/bitstreams")))
        ;

        getClient().perform(get("/api/core/items/" + publicItem1.getID() + "/owningCollection"))
                   .andExpect(status().isOk())
                   .andExpect(content().contentType(contentType))
                   .andExpect(jsonPath("$._links.self.href", Matchers.containsString("/api/core/collections")))
        ;

        getClient().perform(get("/api/core/items/" + publicItem1.getID() + "/templateItemOf"))
                   .andExpect(status().isNoContent())
        ;
    }

    @Test
    public void findOneTestWrongUUID() throws Exception {
        context.turnOffAuthorisationSystem();

        //** GIVEN **
        //1. A community-collection structure with one parent community with sub-community and two collections.
        parentCommunity = CommunityBuilder.createCommunity(context)
                                          .withName("Parent Community")
                                          .build();
        Community child1 = CommunityBuilder.createSubCommunity(context, parentCommunity)
                                           .withName("Sub Community")
                                           .build();
        Collection col1 = CollectionBuilder.createCollection(context, child1).withName("Collection 1").build();
        Collection col2 = CollectionBuilder.createCollection(context, child1).withName("Collection 2").build();

        getClient().perform(get("/api/core/items/" + UUID.randomUUID()))
<<<<<<< HEAD
                   .andExpect(status().isNotFound());
=======
                   .andExpect(status().isNotFound())
        ;

    }

    @Test
    public void withdrawPatchTest() throws Exception {
        context.turnOffAuthorisationSystem();

        //** GIVEN **
        //1. A community-collection structure with one parent community with sub-community and one collection.
        parentCommunity = CommunityBuilder.createCommunity(context)
                                          .withName("Parent Community")
                                          .build();
        Community child1 = CommunityBuilder.createSubCommunity(context, parentCommunity)
                                           .withName("Sub Community")
                                           .build();
        Collection col1 = CollectionBuilder.createCollection(context, child1)
                                           .withName("Collection 1").build();

        //2. One public item
        Item item = ItemBuilder.createItem(context, col1)
                               .withTitle("Public item 1")
                               .withIssueDate("2017-10-17")
                               .withAuthor("Smith, Donald").withAuthor("Doe, John")
                               .withSubject("ExtraEntry")
                               .build();

        // A token must be provided for withdraw operation. The person
        // is used in the provenance note.
        String token = getAuthToken(admin.getEmail(), password);

        List<Operation> ops = new ArrayList<Operation>();
        ReplaceOperation replaceOperation = new ReplaceOperation("/withdrawn", true);
        ops.add(replaceOperation);
        String patchBody = getPatchContent(ops);

        // withdraw item
        getClient(token).perform(patch("/api/core/items/" + item.getID())
            .content(patchBody)
            .contentType(MediaType.APPLICATION_JSON_PATCH_JSON))
                        .andExpect(status().isOk())
                        .andExpect(jsonPath("$.uuid", Matchers.is(item.getID().toString())))
                        .andExpect(jsonPath("$.withdrawn", Matchers.is(true)))
                        .andExpect(jsonPath("$.inArchive", Matchers.is(false)));

        // check item status after the patch
        getClient(token).perform(get("/api/core/items/" + item.getID()))
                        .andExpect(status().isOk())
                        .andExpect(jsonPath("$.uuid", Matchers.is(item.getID().toString())))
                        .andExpect(jsonPath("$.withdrawn", Matchers.is(true)))
                        .andExpect(jsonPath("$.inArchive", Matchers.is(false)));

        // item already withdrawn, no-op, 200 response
        getClient(token).perform(patch("/api/core/items/" + item.getID())
            .content(patchBody)
            .contentType(MediaType.APPLICATION_JSON_PATCH_JSON))
                        .andExpect(status().isOk())
                        .andExpect(jsonPath("$.uuid", Matchers.is(item.getID().toString())))
                        .andExpect(jsonPath("$.withdrawn", Matchers.is(true)))
                        .andExpect(jsonPath("$.inArchive", Matchers.is(false)));
    }

    @Test
    public void withdrawPatchUnauthorizedTest() throws Exception {
        context.turnOffAuthorisationSystem();

        //** GIVEN **
        //1. A community-collection structure with one parent community with sub-community and one collection.
        parentCommunity = CommunityBuilder.createCommunity(context)
                                          .withName("Parent Community")
                                          .build();
        Community child1 = CommunityBuilder.createSubCommunity(context, parentCommunity)
                                           .withName("Sub Community")
                                           .build();
        Collection col1 = CollectionBuilder.createCollection(context, child1)
                                           .withName("Collection 1").build();

        //2. One public item
        Item item = ItemBuilder.createItem(context, col1)
                               .withTitle("Public item 1")
                               .withIssueDate("2017-10-17")
                               .withAuthor("Smith, Donald").withAuthor("Doe, John")
                               .withSubject("ExtraEntry")
                               .build();

        List<Operation> ops = new ArrayList<Operation>();
        ReplaceOperation replaceOperation = new ReplaceOperation("/withdrawn", true);
        ops.add(replaceOperation);
        String patchBody = getPatchContent(ops);

        // withdraw item
        getClient().perform(patch("/api/core/items/" + item.getID())
            .content(patchBody)
            .contentType(MediaType.APPLICATION_JSON_PATCH_JSON))
                        .andExpect(status().isUnauthorized());

        // use the admin to be sure to get the item status
        String tokenAdmin = getAuthToken(eperson.getEmail(), password);

        // check item status after the failed patch
        getClient(tokenAdmin).perform(get("/api/core/items/" + item.getID()))
                        .andExpect(status().isOk())
                        .andExpect(jsonPath("$.uuid", Matchers.is(item.getID().toString())))
                        .andExpect(jsonPath("$.withdrawn", Matchers.is(false)))
                        .andExpect(jsonPath("$.inArchive", Matchers.is(true)));
    }

    @Test
    public void withdrawPatchForbiddenTest() throws Exception {
        context.turnOffAuthorisationSystem();

        //** GIVEN **
        //1. A community-collection structure with one parent community with sub-community and one collection.
        parentCommunity = CommunityBuilder.createCommunity(context)
                                          .withName("Parent Community")
                                          .build();
        Community child1 = CommunityBuilder.createSubCommunity(context, parentCommunity)
                                           .withName("Sub Community")
                                           .build();
        Collection col1 = CollectionBuilder.createCollection(context, child1)
                                           .withName("Collection 1").build();

        //2. One public item
        Item item = ItemBuilder.createItem(context, col1)
                               .withTitle("Public item 1")
                               .withIssueDate("2017-10-17")
                               .withAuthor("Smith, Donald").withAuthor("Doe, John")
                               .withSubject("ExtraEntry")
                               .build();

        // try to use an unauthorized user
        String token = getAuthToken(eperson.getEmail(), password);

        List<Operation> ops = new ArrayList<Operation>();
        ReplaceOperation replaceOperation = new ReplaceOperation("/withdrawn", true);
        ops.add(replaceOperation);
        String patchBody = getPatchContent(ops);

        // withdraw item
        getClient(token).perform(patch("/api/core/items/" + item.getID())
            .content(patchBody)
            .contentType(MediaType.APPLICATION_JSON_PATCH_JSON))
                        .andExpect(status().isForbidden());

        // use the admin to be sure to get the item status
        String tokenAdmin = getAuthToken(eperson.getEmail(), password);

        // check item status after the failed patch
        getClient(tokenAdmin).perform(get("/api/core/items/" + item.getID()))
                        .andExpect(status().isOk())
                        .andExpect(jsonPath("$.uuid", Matchers.is(item.getID().toString())))
                        .andExpect(jsonPath("$.withdrawn", Matchers.is(false)))
                        .andExpect(jsonPath("$.inArchive", Matchers.is(true)));
    }

    @Test
    public void valueMissingForWithdrawalOperation() throws Exception {
        context.turnOffAuthorisationSystem();

        //** GIVEN **
        //1. A community-collection structure with one parent community with sub-community and one collection.
        parentCommunity = CommunityBuilder.createCommunity(context)
                                          .withName("Parent Community")
                                          .build();
        Community child1 = CommunityBuilder.createSubCommunity(context, parentCommunity)
                                           .withName("Sub Community")
                                           .build();
        Collection col1 = CollectionBuilder.createCollection(context, child1)
                                           .withName("Collection 1").build();

        // we need to set a current user as the withdrawn operation use it to add provenance information
        context.setCurrentUser(admin);

        //2. One public item
        Item item = ItemBuilder.createItem(context, col1)
                               .withTitle("Public item 1")
                               .withIssueDate("2017-10-17")
                               .withAuthor("Smith, Donald").withAuthor("Doe, John")
                               .withSubject("ExtraEntry")
                               .build();

        //2. One withdrawn item
        Item item2 = ItemBuilder.createItem(context, col1)
                               .withTitle("Public item 1")
                               .withIssueDate("2017-10-17")
                               .withAuthor("Smith, Donald").withAuthor("Doe, John")
                               .withSubject("ExtraEntry")
                               .withdrawn()
                               .build();

        String token = getAuthToken(admin.getEmail(), password);

        List<Operation> ops = new ArrayList<Operation>();
        ReplaceOperation replaceOperation = new ReplaceOperation("/withdrawn", null);
        ops.add(replaceOperation);
        String patchBody = getPatchContent(ops);

        getClient(token).perform(patch("/api/core/items/" + item.getID())
            .content(patchBody)
            .contentType(MediaType.APPLICATION_JSON_PATCH_JSON))
                        .andExpect(status().isBadRequest());

        // check item status after the failed patch (it must be unchanged)
        getClient(token).perform(get("/api/core/items/" + item.getID()))
                        .andExpect(status().isOk())
                        .andExpect(jsonPath("$.uuid", Matchers.is(item.getID().toString())))
                        .andExpect(jsonPath("$.withdrawn", Matchers.is(false)))
                        .andExpect(jsonPath("$.inArchive", Matchers.is(true)));

        getClient(token).perform(patch("/api/core/items/" + item.getID())
            .content(patchBody)
            .contentType(MediaType.APPLICATION_JSON_PATCH_JSON))
                            .andExpect(status().isBadRequest());

        // check item status after the failed patch (it must be unchanged)
        getClient(token).perform(get("/api/core/items/" + item2.getID()))
                        .andExpect(status().isOk())
                        .andExpect(jsonPath("$.uuid", Matchers.is(item2.getID().toString())))
                        .andExpect(jsonPath("$.withdrawn", Matchers.is(true)))
                        .andExpect(jsonPath("$.inArchive", Matchers.is(false)));
    }

    @Test
    public void reinstatePatchTest() throws Exception {
        context.turnOffAuthorisationSystem();

        //** GIVEN **
        //1. A community-collection structure with one parent community with sub-community and one collection.
        parentCommunity = CommunityBuilder.createCommunity(context)
                                          .withName("Parent Community")
                                          .build();
        Community child1 = CommunityBuilder.createSubCommunity(context, parentCommunity)
                                           .withName("Sub Community")
                                           .build();
        Collection col1 = CollectionBuilder.createCollection(context, child1)
                                           .withName("Collection 1").build();

        // we need to set a current user as the withdrawn operation use it to add provenance information
        context.setCurrentUser(admin);

        //2. One public item
        Item item = ItemBuilder.createItem(context, col1)
                               .withTitle("Public item 1")
                               .withIssueDate("2017-10-17")
                               .withAuthor("Smith, Donald").withAuthor("Doe, John")
                               .withSubject("ExtraEntry")
                               .withdrawn()
                               .build();

        // A token must be provided for reinstate operation. The person
        // is used in the provenance note.
        String token = getAuthToken(admin.getEmail(), password);

        List<Operation> ops = new ArrayList<Operation>();
        ReplaceOperation replaceOperation = new ReplaceOperation("/withdrawn", false);
        ops.add(replaceOperation);
        String patchBody = getPatchContent(ops);

        getClient(token).perform(patch("/api/core/items/" + item.getID())
            .content(patchBody)
            .contentType(MediaType.APPLICATION_JSON_PATCH_JSON))
                   .andExpect(status().isOk())
                   .andExpect(jsonPath("$.uuid", Matchers.is(item.getID().toString())))
                   .andExpect(jsonPath("$.withdrawn", Matchers.is(false)))
                   .andExpect(jsonPath("$.inArchive", Matchers.is(true)));

        // check item status after the patch
        getClient(token).perform(get("/api/core/items/" + item.getID()))
                        .andExpect(status().isOk())
                        .andExpect(jsonPath("$.uuid", Matchers.is(item.getID().toString())))
                        .andExpect(jsonPath("$.withdrawn", Matchers.is(false)))
                        .andExpect(jsonPath("$.inArchive", Matchers.is(true)));

        // reinstate an already installed item is a no-op
        getClient(token).perform(patch("/api/core/items/" + item.getID())
                .content(patchBody)
                .contentType(MediaType.APPLICATION_JSON_PATCH_JSON))
                       .andExpect(status().isOk())
                       .andExpect(jsonPath("$.uuid", Matchers.is(item.getID().toString())))
                       .andExpect(jsonPath("$.withdrawn", Matchers.is(false)))
                       .andExpect(jsonPath("$.inArchive", Matchers.is(true)));
    }

    @Test
    public void reinstatePatchUnauthorizedTest() throws Exception {
        context.turnOffAuthorisationSystem();

        //** GIVEN **
        //1. A community-collection structure with one parent community with sub-community and one collection.
        parentCommunity = CommunityBuilder.createCommunity(context)
                                          .withName("Parent Community")
                                          .build();
        Community child1 = CommunityBuilder.createSubCommunity(context, parentCommunity)
                                           .withName("Sub Community")
                                           .build();
        Collection col1 = CollectionBuilder.createCollection(context, child1)
                                           .withName("Collection 1").build();

        // we need to set a current user as the withdrawn operation use it to add provenance information
        context.setCurrentUser(admin);

        //2. One public item
        Item item = ItemBuilder.createItem(context, col1)
                               .withTitle("Public item 1")
                               .withIssueDate("2017-10-17")
                               .withAuthor("Smith, Donald").withAuthor("Doe, John")
                               .withSubject("ExtraEntry")
                               .withdrawn()
                               .build();

        String tokenAdmin = getAuthToken(admin.getEmail(), password);

        List<Operation> ops = new ArrayList<Operation>();
        ReplaceOperation replaceOperation = new ReplaceOperation("/withdrawn", false);
        ops.add(replaceOperation);
        String patchBody = getPatchContent(ops);

        // make an anonymous request
        getClient().perform(patch("/api/core/items/" + item.getID())
            .content(patchBody)
            .contentType(MediaType.APPLICATION_JSON_PATCH_JSON))
                   .andExpect(status().isUnauthorized());

        // check item status after the failed patch
        getClient(tokenAdmin).perform(get("/api/core/items/" + item.getID()))
                        .andExpect(status().isOk())
                        .andExpect(jsonPath("$.uuid", Matchers.is(item.getID().toString())))
                        .andExpect(jsonPath("$.withdrawn", Matchers.is(true)))
                        .andExpect(jsonPath("$.inArchive", Matchers.is(false)));
    }

    @Test
    public void reinstatePatchForbiddenTest() throws Exception {
        context.turnOffAuthorisationSystem();

        //** GIVEN **
        //1. A community-collection structure with one parent community with sub-community and one collection.
        parentCommunity = CommunityBuilder.createCommunity(context)
                                          .withName("Parent Community")
                                          .build();
        Community child1 = CommunityBuilder.createSubCommunity(context, parentCommunity)
                                           .withName("Sub Community")
                                           .build();
        Collection col1 = CollectionBuilder.createCollection(context, child1)
                                           .withName("Collection 1").build();

        // we need to set a current user as the withdrawn operation use it to add provenance information
        context.setCurrentUser(admin);

        //2. One public item
        Item item = ItemBuilder.createItem(context, col1)
                               .withTitle("Public item 1")
                               .withIssueDate("2017-10-17")
                               .withAuthor("Smith, Donald").withAuthor("Doe, John")
                               .withSubject("ExtraEntry")
                               .withdrawn()
                               .build();

        String token = getAuthToken(eperson.getEmail(), password);
        String tokenAdmin = getAuthToken(admin.getEmail(), password);

        List<Operation> ops = new ArrayList<Operation>();
        ReplaceOperation replaceOperation = new ReplaceOperation("/withdrawn", false);
        ops.add(replaceOperation);
        String patchBody = getPatchContent(ops);

        // make a request with an unauthorized user
        getClient(token).perform(patch("/api/core/items/" + item.getID())
            .content(patchBody)
            .contentType(MediaType.APPLICATION_JSON_PATCH_JSON))
                   .andExpect(status().isForbidden());

        // check item status after the failed patch
        getClient(tokenAdmin).perform(get("/api/core/items/" + item.getID()))
                        .andExpect(status().isOk())
                        .andExpect(jsonPath("$.uuid", Matchers.is(item.getID().toString())))
                        .andExpect(jsonPath("$.withdrawn", Matchers.is(true)))
                        .andExpect(jsonPath("$.inArchive", Matchers.is(false)));
    }

    @Test
    public void makeDiscoverablePatchTest() throws Exception {
        context.turnOffAuthorisationSystem();

        //** GIVEN **
        //1. A community-collection structure with one parent community with sub-community and one collection.
        parentCommunity = CommunityBuilder.createCommunity(context)
                                          .withName("Parent Community")
                                          .build();
        Community child1 = CommunityBuilder.createSubCommunity(context, parentCommunity)
                                           .withName("Sub Community")
                                           .build();
        Collection col1 = CollectionBuilder.createCollection(context, child1).withName("Collection 1").build();

        //2. One private item
        Item item = ItemBuilder.createItem(context, col1)
                               .withTitle("Public item 1")
                               .withIssueDate("2017-10-17")
                               .withAuthor("Smith, Donald").withAuthor("Doe, John")
                               .withSubject("ExtraEntry")
                               .makePrivate()
                               .build();

        String token = getAuthToken(admin.getEmail(), password);

        List<Operation> ops = new ArrayList<Operation>();
        ReplaceOperation replaceOperation = new ReplaceOperation("/discoverable", true);
        ops.add(replaceOperation);
        String patchBody = getPatchContent(ops);

        // make discoverable
        getClient(token).perform(patch("/api/core/items/" + item.getID())
            .content(patchBody)
            .contentType(MediaType.APPLICATION_JSON_PATCH_JSON))
                        .andExpect(status().isOk())
                        .andExpect(jsonPath("$.uuid", Matchers.is(item.getID().toString())))
                        .andExpect(jsonPath("$.discoverable", Matchers.is(true)));

        // check item status after the patch
        getClient(token).perform(get("/api/core/items/" + item.getID()))
                        .andExpect(status().isOk())
                        .andExpect(jsonPath("$.uuid", Matchers.is(item.getID().toString())))
                        .andExpect(jsonPath("$.discoverable", Matchers.is(true)));

        // make discoverable an already discoverable item is a no-op
        getClient(token).perform(patch("/api/core/items/" + item.getID())
            .content(patchBody)
            .contentType(MediaType.APPLICATION_JSON_PATCH_JSON))
                        .andExpect(status().isOk())
                        .andExpect(jsonPath("$.uuid", Matchers.is(item.getID().toString())))
                        .andExpect(jsonPath("$.discoverable", Matchers.is(true)));
    }

    @Test
    public void makeDiscoverablePatchUnauthorizedTest() throws Exception {
        context.turnOffAuthorisationSystem();

        //** GIVEN **
        //1. A community-collection structure with one parent community with sub-community and one collection.
        parentCommunity = CommunityBuilder.createCommunity(context)
                                          .withName("Parent Community")
                                          .build();
        Community child1 = CommunityBuilder.createSubCommunity(context, parentCommunity)
                                           .withName("Sub Community")
                                           .build();
        Collection col1 = CollectionBuilder.createCollection(context, child1).withName("Collection 1").build();

        //2. One private item
        Item item = ItemBuilder.createItem(context, col1)
                               .withTitle("Public item 1")
                               .withIssueDate("2017-10-17")
                               .withAuthor("Smith, Donald").withAuthor("Doe, John")
                               .withSubject("ExtraEntry")
                               .makePrivate()
                               .build();

        String token = getAuthToken(admin.getEmail(), password);

        List<Operation> ops = new ArrayList<Operation>();
        ReplaceOperation replaceOperation = new ReplaceOperation("/discoverable", true);
        ops.add(replaceOperation);
        String patchBody = getPatchContent(ops);

        // make discoverable with anonymous user
        getClient().perform(patch("/api/core/items/" + item.getID())
            .content(patchBody)
            .contentType(MediaType.APPLICATION_JSON_PATCH_JSON))
                        .andExpect(status().isUnauthorized());

        // check item status after the patch
        getClient(token).perform(get("/api/core/items/" + item.getID()))
                        .andExpect(status().isOk())
                        .andExpect(jsonPath("$.uuid", Matchers.is(item.getID().toString())))
                        .andExpect(jsonPath("$.discoverable", Matchers.is(false)));
    }

    @Test
    public void makeDiscoverablePatchForbiddenTest() throws Exception {
        context.turnOffAuthorisationSystem();

        //** GIVEN **
        //1. A community-collection structure with one parent community with sub-community and one collection.
        parentCommunity = CommunityBuilder.createCommunity(context)
                                          .withName("Parent Community")
                                          .build();
        Community child1 = CommunityBuilder.createSubCommunity(context, parentCommunity)
                                           .withName("Sub Community")
                                           .build();
        Collection col1 = CollectionBuilder.createCollection(context, child1).withName("Collection 1").build();

        //2. One private item
        Item item = ItemBuilder.createItem(context, col1)
                               .withTitle("Public item 1")
                               .withIssueDate("2017-10-17")
                               .withAuthor("Smith, Donald").withAuthor("Doe, John")
                               .withSubject("ExtraEntry")
                               .makePrivate()
                               .build();

        String token = getAuthToken(eperson.getEmail(), password);
        String tokenAdmin = getAuthToken(admin.getEmail(), password);

        List<Operation> ops = new ArrayList<Operation>();
        ReplaceOperation replaceOperation = new ReplaceOperation("/discoverable", true);
        ops.add(replaceOperation);
        String patchBody = getPatchContent(ops);

        // make discoverable with anonymous user
        getClient(token).perform(patch("/api/core/items/" + item.getID())
            .content(patchBody)
            .contentType(MediaType.APPLICATION_JSON_PATCH_JSON))
                        .andExpect(status().isForbidden());

        // check item status after the patch
        getClient(tokenAdmin).perform(get("/api/core/items/" + item.getID()))
                        .andExpect(status().isOk())
                        .andExpect(jsonPath("$.uuid", Matchers.is(item.getID().toString())))
                        .andExpect(jsonPath("$.discoverable", Matchers.is(false)));
    }

    @Test
    public void makePrivatePatchTest() throws Exception {
        context.turnOffAuthorisationSystem();

        //** GIVEN **
        //1. A community-collection structure with one parent community with sub-community and one collection.
        parentCommunity = CommunityBuilder.createCommunity(context)
                                          .withName("Parent Community")
                                          .build();
        Community child1 = CommunityBuilder.createSubCommunity(context, parentCommunity)
                                           .withName("Sub Community")
                                           .build();
        Collection col1 = CollectionBuilder.createCollection(context, child1).withName("Collection 1").build();

        //2. One public item
        Item item = ItemBuilder.createItem(context, col1)
                               .withTitle("Public item 1")
                               .withIssueDate("2017-10-17")
                               .withAuthor("Smith, Donald").withAuthor("Doe, John")
                               .withSubject("ExtraEntry")
                               .build();

        String token = getAuthToken(admin.getEmail(), password);

        List<Operation> ops = new ArrayList<Operation>();
        ReplaceOperation replaceOperation = new ReplaceOperation("/discoverable", false);
        ops.add(replaceOperation);
        String patchBody = getPatchContent(ops);

        // make private
        getClient(token).perform(patch("/api/core/items/" + item.getID())
            .content(patchBody)
            .contentType(MediaType.APPLICATION_JSON_PATCH_JSON))
                   .andExpect(status().isOk())
                   .andExpect(jsonPath("$.uuid", Matchers.is(item.getID().toString())))
                   .andExpect(jsonPath("$.discoverable", Matchers.is(false)));

        // check item status after the patch
        getClient(token).perform(get("/api/core/items/" + item.getID()))
                        .andExpect(status().isOk())
                        .andExpect(jsonPath("$.uuid", Matchers.is(item.getID().toString())))
                        .andExpect(jsonPath("$.discoverable", Matchers.is(false)));

    }

    @Test
    public void makePrivatePatchUnauthorizedTest() throws Exception {
        context.turnOffAuthorisationSystem();

        //** GIVEN **
        //1. A community-collection structure with one parent community with sub-community and one collection.
        parentCommunity = CommunityBuilder.createCommunity(context)
                                          .withName("Parent Community")
                                          .build();
        Community child1 = CommunityBuilder.createSubCommunity(context, parentCommunity)
                                           .withName("Sub Community")
                                           .build();
        Collection col1 = CollectionBuilder.createCollection(context, child1).withName("Collection 1").build();

        //2. One public item
        Item item = ItemBuilder.createItem(context, col1)
                               .withTitle("Public item 1")
                               .withIssueDate("2017-10-17")
                               .withAuthor("Smith, Donald").withAuthor("Doe, John")
                               .withSubject("ExtraEntry")
                               .build();

        String token = getAuthToken(admin.getEmail(), password);

        List<Operation> ops = new ArrayList<Operation>();
        ReplaceOperation replaceOperation = new ReplaceOperation("/discoverable", false);
        ops.add(replaceOperation);
        String patchBody = getPatchContent(ops);

        // make private with an anonymous user
        getClient().perform(patch("/api/core/items/" + item.getID())
            .content(patchBody)
            .contentType(MediaType.APPLICATION_JSON_PATCH_JSON))
                   .andExpect(status().isUnauthorized());

        // check item status after the failed patch
        getClient(token).perform(get("/api/core/items/" + item.getID()))
                        .andExpect(status().isOk())
                        .andExpect(jsonPath("$.uuid", Matchers.is(item.getID().toString())))
                        .andExpect(jsonPath("$.discoverable", Matchers.is(true)));

    }

    public void makePrivatePatchForbiddenTest() throws Exception {
        context.turnOffAuthorisationSystem();

        //** GIVEN **
        //1. A community-collection structure with one parent community with sub-community and one collection.
        parentCommunity = CommunityBuilder.createCommunity(context)
                                          .withName("Parent Community")
                                          .build();
        Community child1 = CommunityBuilder.createSubCommunity(context, parentCommunity)
                                           .withName("Sub Community")
                                           .build();
        Collection col1 = CollectionBuilder.createCollection(context, child1).withName("Collection 1").build();

        //2. One public item
        Item item = ItemBuilder.createItem(context, col1)
                               .withTitle("Public item 1")
                               .withIssueDate("2017-10-17")
                               .withAuthor("Smith, Donald").withAuthor("Doe, John")
                               .withSubject("ExtraEntry")
                               .build();

        String token = getAuthToken(eperson.getEmail(), password);
        String tokenAdmin = getAuthToken(admin.getEmail(), password);

        List<Operation> ops = new ArrayList<Operation>();
        ReplaceOperation replaceOperation = new ReplaceOperation("/discoverable", false);
        ops.add(replaceOperation);
        String patchBody = getPatchContent(ops);

        // make private
        getClient(token).perform(patch("/api/core/items/" + item.getID())
            .content(patchBody)
            .contentType(MediaType.APPLICATION_JSON_PATCH_JSON))
                   .andExpect(status().isForbidden());

        // check item status after the failed patch
        getClient(tokenAdmin).perform(get("/api/core/items/" + item.getID()))
                        .andExpect(status().isOk())
                        .andExpect(jsonPath("$.uuid", Matchers.is(item.getID().toString())))
                        .andExpect(jsonPath("$.discoverable", Matchers.is(true)));

    }

    @Test
    public void valueMissingForDiscoverableOperation() throws Exception {
        context.turnOffAuthorisationSystem();

        //** GIVEN **
        //1. A community-collection structure with one parent community with sub-community and one collection.
        parentCommunity = CommunityBuilder.createCommunity(context)
                                          .withName("Parent Community")
                                          .build();
        Community child1 = CommunityBuilder.createSubCommunity(context, parentCommunity)
                                           .withName("Sub Community")
                                           .build();
        Collection col1 = CollectionBuilder.createCollection(context, child1)
                                           .withName("Collection 1").build();

        //2. One public item
        Item item = ItemBuilder.createItem(context, col1)
                               .withTitle("Public item 1")
                               .withIssueDate("2017-10-17")
                               .withAuthor("Smith, Donald").withAuthor("Doe, John")
                               .withSubject("ExtraEntry")
                               .build();

        //3. One private item
        Item item2 = ItemBuilder.createItem(context, col1)
                               .withTitle("Not discoverable item 2")
                               .withIssueDate("2017-10-17")
                               .withAuthor("Smith, Donald").withAuthor("Doe, John")
                               .withSubject("ExtraEntry")
                               .makePrivate()
                               .build();

        String token = getAuthToken(admin.getEmail(), password);

        List<Operation> ops = new ArrayList<Operation>();
        ReplaceOperation replaceOperation = new ReplaceOperation("/discoverable", null);
        ops.add(replaceOperation);
        String patchBody = getPatchContent(ops);

        getClient(token).perform(patch("/api/core/items/" + item.getID())
            .content(patchBody)
            .contentType(MediaType.APPLICATION_JSON_PATCH_JSON))
                        .andExpect(status().isBadRequest());

        // check item status after the failed patch (it must be unchanged)
        getClient(token).perform(get("/api/core/items/" + item.getID()))
                        .andExpect(status().isOk())
                        .andExpect(jsonPath("$.uuid", Matchers.is(item.getID().toString())))
                        .andExpect(jsonPath("$.discoverable", Matchers.is(true)));

        List<Operation> ops2 = new ArrayList();
        ReplaceOperation replaceOperation2 = new ReplaceOperation("/discoverable", null);
        ops.add(replaceOperation);
        String patchBody2 = getPatchContent(ops);

        getClient(token).perform(patch("/api/core/items/" + item2.getID())
            .content(patchBody)
            .contentType(MediaType.APPLICATION_JSON_PATCH_JSON))
                        .andExpect(status().isBadRequest());

        // check item status after the failed patch (it must be unchanged)
        getClient(token).perform(get("/api/core/items/" + item2.getID()))
                        .andExpect(status().isOk())
                        .andExpect(jsonPath("$.uuid", Matchers.is(item2.getID().toString())))
                        .andExpect(jsonPath("$.discoverable", Matchers.is(false)));

>>>>>>> 628c1250
    }

    @Test
    public void deleteOneArchivedTest() throws Exception {
        context.turnOffAuthorisationSystem();

        //** GIVEN **
        //1. A community with one collection.
        parentCommunity = CommunityBuilder.createCommunity(context)
                                          .withName("Parent Community")
                                          .build();
        Collection col1 = CollectionBuilder.createCollection(context, parentCommunity).withName("Collection 1").build();

        //2. One public item, one workspace item and one template item.
        Item publicItem = ItemBuilder.createItem(context, col1)
                                      .withTitle("Public item 1")
                                      .withIssueDate("2017-10-17")
                                      .withAuthor("Smith, Donald").withAuthor("Doe, John")
                                      .withSubject("ExtraEntry")
                                      .build();

        //Add a bitstream to an item
        String bitstreamContent = "ThisIsSomeDummyText";
        Bitstream bitstream = null;
        try (InputStream is = IOUtils.toInputStream(bitstreamContent, CharEncoding.UTF_8)) {
            bitstream = BitstreamBuilder.
                                             createBitstream(context, publicItem, is)
                                         .withName("Bitstream1")
                                         .withMimeType("text/plain")
                                         .build();
        }

        // Check publicItem creation
        getClient().perform(get("/api/core/items/" + publicItem.getID()))
                   .andExpect(status().isOk());

        // Check publicItem bitstream creatino
        getClient().perform(get("/api/core/items/" + publicItem.getID() + "/bitstreams"))
                   .andExpect(status().isOk())
                   .andExpect(content().contentType(contentType))
                   .andExpect(jsonPath("$._links.self.href", Matchers
                   .containsString("/api/core/items/" + publicItem.getID() + "/bitstreams")));

        String token = getAuthToken(admin.getEmail(), password);

        //Delete public item
        getClient(token).perform(delete("/api/core/items/" + publicItem.getID()))
                    .andExpect(status().is(204));

        //Trying to get deleted item should fail with 404
        getClient().perform(get("/api/core/items/" + publicItem.getID()))
                   .andExpect(status().is(404));

        //Trying to get deleted item bitstream should fail with 404
        getClient().perform(get("/api/core/biststreams/" + bitstream.getID()))
                   .andExpect(status().is(404));
    }

    public void deleteOneTemplateTest() throws Exception {
        context.turnOffAuthorisationSystem();

        //** GIVEN **
        //1. A community with one collection.
        parentCommunity = CommunityBuilder.createCommunity(context)
                                          .withName("Parent Community")
                                          .build();

        Collection col1 = CollectionBuilder.createCollection(context, parentCommunity).withName("Collection 1").build();

        //2. One template item.
        Item templateItem = CollectionBuilder.createTemplateItem(context, col1);

        String token = getAuthToken(admin.getEmail(), password);

        //Trying to delete a templateItem should fail with 422
        getClient(token).perform(delete("/api/core/items/" + templateItem.getID()))
                    .andExpect(status().is(422));

        //Check templateItem is available after failed deletion
        getClient().perform(get("/api/core/items/" + templateItem.getID()))
                   .andExpect(status().isOk());
    }

    public void deleteOneWorkspaceTest() throws Exception {
        context.turnOffAuthorisationSystem();

        //** GIVEN **
        //1. A community with one collection.
        parentCommunity = CommunityBuilder.createCommunity(context)
                                          .withName("Parent Community")
                                          .build();

        Collection col1 = CollectionBuilder.createCollection(context, parentCommunity).withName("Collection 1").build();

        //2. One workspace item.
        WorkspaceItem workspaceItem = WorkspaceItemBuilder.createWorkspaceItem(context, col1)
                            .build();

        String token = getAuthToken(admin.getEmail(), password);

        //Trying to delete a workspaceItem should fail with 422
        getClient(token).perform(delete("/api/core/items/" + workspaceItem.getItem().getID()))
                    .andExpect(status().is(422));

        //Check templateItem is available after failed deletion
        getClient().perform(get("/api/core/items/" + workspaceItem.getID()))
                   .andExpect(status().isOk());
    }
}<|MERGE_RESOLUTION|>--- conflicted
+++ resolved
@@ -313,9 +313,6 @@
         Collection col2 = CollectionBuilder.createCollection(context, child1).withName("Collection 2").build();
 
         getClient().perform(get("/api/core/items/" + UUID.randomUUID()))
-<<<<<<< HEAD
-                   .andExpect(status().isNotFound());
-=======
                    .andExpect(status().isNotFound())
         ;
 
@@ -1034,7 +1031,6 @@
                         .andExpect(jsonPath("$.uuid", Matchers.is(item2.getID().toString())))
                         .andExpect(jsonPath("$.discoverable", Matchers.is(false)));
 
->>>>>>> 628c1250
     }
 
     @Test
